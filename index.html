--- conflicted
+++ resolved
@@ -1,12 +1,8 @@
 <html>
   <head>
     <title>Eve</title>
-<<<<<<< HEAD
-    <link rel="stylesheet" type="text/css" href="js/codemirror.css">
+    <link rel="stylesheet" type="text/css" href="/jssrc/codemirror.css">
     <link rel="stylesheet" type="text/css" href="http://code.ionicframework.com/ionicons/2.0.1/css/ionicons.min.css">
-=======
-    <link rel="stylesheet" type="text/css" href="/jssrc/codemirror.css">
->>>>>>> 28707ee8
     <style>
       * { box-sizing:border-box; }
       body { background: rgb(47,47,49); color: #d8d8d8; font-family: Avenir; display: flex; flex-direction: column; margin:0; width: 100%; }
