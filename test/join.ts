import * as test from "tape";
import {InsertAction, RemoveAction} from "../src/runtime/actions";
import {evaluate,verify,dedent} from "./shared_functions";

test("create a record", (assert) => {
  let expected = {
    insert: [ ["2", "tag", "person"], ["2", "name", "chris"], ],
    remove: []
  };
  evaluate(assert, expected, `
    people
    ~~~
      commit
        [#person name: "chris"]
    ~~~
  `);
  assert.end();
})

test("search and create a record", (assert) => {
  let expected = {
    insert: [
      ["2", "tag", "person"],
      ["2", "name", "chris"],
      ["5", "tag", "person"],
      ["5", "name", "joe"],
      ["8|2", "dude", "2"],
      ["8|5", "dude", "5"],
    ],
    remove: []
  };
  evaluate(assert, expected, `
    people
    ~~~
      commit
        [#person name: "chris"]
        [#person name: "joe"]
    ~~~

    ~~~
      search
        p = [#person]
      commit
        [dude: p]
    ~~~
  `);
  assert.end();
})

test("search with constant filter", (assert) => {
  let expected = {
    insert: [
      ["2", "tag", "person"],
      ["2", "name", "chris"],
      ["5", "tag", "person"],
      ["5", "name", "joe"],
      ["9|2", "dude", "2"],
    ],
    remove: []
  };
  evaluate(assert, expected, `
    people
    ~~~
      commit
        [#person name: "chris"]
        [#person name: "joe"]
    ~~~

    ~~~
      search
        p = [#person name]
        name = "chris"
      commit
        [dude: p]
    ~~~
  `);
  assert.end();
})


test("search with constant attribute", (assert) => {
  let expected = {
    insert: [
      ["2", "tag", "person"],
      ["2", "name", "chris"],
      ["5", "tag", "person"],
      ["5", "name", "joe"],
      ["9|2", "dude", "2"],
    ],
    remove: []
  };
  evaluate(assert, expected, `
    people
    ~~~
      commit
        [#person name: "chris"]
        [#person name: "joe"]
    ~~~

    ~~~
      search
        p = [#person name: "chris"]
      commit
        [dude: p]
    ~~~
  `);
  assert.end();
})

test("search with attribute having multiple values", (assert) => {
  let expected = {
    insert: [
      ["3", "tag", "person"],
      ["3", "name", "chris"],
      ["3", "name", "michael"],
      ["6", "tag", "person"],
      ["6", "name", "chris"],
      ["11|3", "dude", "3"],
    ],
    remove: []
  };
  evaluate(assert, expected, `
    people
    ~~~
      commit
        [#person name: "chris" name: "michael"]
        [#person name: "chris"]
    ~~~

    ~~~
      search
        p = [#person name: "chris" name: "michael"]
      commit
        [dude: p]
    ~~~
  `);
  assert.end();
})

test("search with attribute having multiple values in parenthesis", (assert) => {
  let expected = {
    insert: [
      ["3", "tag", "person"],
      ["3", "name", "chris"],
      ["3", "name", "michael"],
      ["8|3", "dude", "3"],
    ],
    remove: []
  };
  evaluate(assert, expected, `
    people
    ~~~
      commit
        [#person name: "chris" name: "michael"]
    ~~~

    ~~~
      search
        p = [#person name: ("chris", "michael")]
      commit
        [dude: p]
    ~~~
  `);
  assert.end();
})

test("search with attribute having multiple values in parenthesis with a function", (assert) => {
  let expected = {
    insert: [
      ["3", "tag", "person"],
      ["3", "name", "chris"],
      ["3", "name", 13],
      ["9|3", "dude", "3"],
    ],
    remove: []
  };
  evaluate(assert, expected, `
    people
    ~~~
      commit
        [#person name: "chris" name: 13]
    ~~~

    ~~~
      search
        p = [#person name: ("chris", 4 + 9)]
      commit
        [dude: p]
    ~~~
  `);
  assert.end();
})

test("create a record with numeric attributes", (assert) => {
  let expected = {
    insert: [
      ["4", "tag", "json-array"],
      ["4", 1, "cool"],
      ["4", 2, "om nom"],
      ["4", 3, "om nom nom"],
    ],
    remove: []
  };
  evaluate(assert, expected, `
    array
    ~~~
      commit
        [#json-array 1: "cool" 2: "om nom" 3: "om nom nom"]
    ~~~
  `);
  assert.end();
})


test("search a record with numeric attributes", (assert) => {
  let expected = {
    insert: [
      ["4", "tag", "json-array"],
      ["4", 1, "cool"],
      ["4", 2, "om nom"],
      ["4", 3, "om nom nom"],
      ["11","foo","cool - om nom - om nom nom"]
    ],
    remove: []
  };
  evaluate(assert, expected, `
    array
    ~~~
      commit
        [#json-array 1: "cool" 2: "om nom" 3: "om nom nom"]
    ~~~

    ~~~
      search
        [#json-array 1: first, 2: second, 3: third]
      commit
        [| foo: "{{first}} - {{second}} - {{third}}"}]
    ~~~
  `);
  assert.end();
})

test("search with incompatible filters", (assert) => {
  let expected = {
    insert: [
      ["2", "tag", "person"],
      ["2", "name", "chris"],
      ["5", "tag", "person"],
      ["5", "name", "joe"],
    ],
    remove: [],
    errors: true,
  };
  evaluate(assert, expected, `
    people
    ~~~
      commit
        [#person name: "chris"]
        [#person name: "joe"]
    ~~~

    ~~~
      search
        p = [#person name]
        name = "chris"
        name = "joe"
      commit
        [dude: p]
    ~~~
  `);
  assert.end();
})

test("search with unprovided variable", (assert) => {
  let expected = {
    insert: [
      ["2", "tag", "person"],
      ["2", "name", "chris"],
      ["5", "tag", "person"],
      ["5", "name", "joe"],
    ],
    remove: [],
    errors: true,
  };
  evaluate(assert, expected, `
    people
    ~~~
      commit
        [#person name: "chris"]
        [#person name: "joe"]
    ~~~

    ~~~
      search
        [#person]
      commit
        [dude: p]
    ~~~
  `);
  assert.end();
})

test("search with unprovided root in an attribute access", (assert) => {
  let expected = {
    insert: [
      ["2", "tag", "person"],
      ["2", "name", "chris"],
      ["5", "tag", "person"],
      ["5", "name", "joe"],
    ],
    remove: [],
    errors: true,
  };

  evaluate(assert, expected, `
    people
    ~~~
      commit
        [#person name: "chris"]
        [#person name: "joe"]
    ~~~

    ~~~
      search
        [#person]
      commit
        [dude: p.name]
    ~~~
  `);
  assert.end();
})

test("search with escaped strings", (assert) => {
  let expected = {
    insert: [
      ["3", "tag", "person"],
      ["3", "name", "chris"],
      ["3","info","{\"age\": 10, \"school\": \"Lincoln\"}"],
      ["7|{\"age\": 10, \"school\": \"Lincoln\"}","info","{\"age\": 10, \"school\": \"Lincoln\"}"],
    ],
    remove: []
  };
  evaluate(assert, expected, `
    people
    ~~~
      commit
        [#person name: "chris" info: "{\\"age\\": 10, \\"school\\": \\"Lincoln\\"}"]
    ~~~

    ~~~
      search
        [#person info]
      commit
        [info]
    ~~~
  `);
  assert.end();
})

test("search with escaped embeds", (assert) => {
  let expected = {
    insert: [
      ["2", "tag", "person"],
      ["2", "name", "chris"],
      ["7|{chris}","info","{chris}"],
    ],
    remove: []
  };
  evaluate(assert, expected, `
    people
    ~~~
      commit
        [#person name: "chris"]
    ~~~

    ~~~
      search
        [#person name]
      commit
        [info: "\\{{{name}}\\}"]
    ~~~
  `);
  assert.end();
})

test("setting an attribute", (assert) => {
  let expected = {
    insert: [
      ["2", "tag", "person"],
      ["2", "name", "chris"],
      ["2", "dude", "chris"],
      ["5", "tag", "person"],
      ["5", "name", "joe"],
      ["5", "dude", "joe"],
    ],
    remove: []
  };
  evaluate(assert, expected, `
    people
    ~~~
      commit
        [#person name: "chris"]
        [#person name: "joe"]
    ~~~

    ~~~
      search
        p = [#person name]
      commit
        p.dude := name
    ~~~
  `);
  assert.end();
});

test("setting an attribute to itself", (assert) => {
  // TODO: should this really be showing name inserted twice?
  let expected = {
    insert: [
      ["2", "tag", "person"],
      ["2", "name", "chris"],
      ["2", "name", "chris"],
      ["5", "tag", "person"],
      ["5", "name", "joe"],
      ["5", "name", "joe"],
    ],
    remove: []
  };
  evaluate(assert, expected, `
    people
    ~~~
      commit
        [#person name: "chris"]
        [#person name: "joe"]
    ~~~

    ~~~
      search
        p = [#person name]
      commit
        p.name := name
    ~~~
  `);
  assert.end();
});

test("setting an attribute in multiple blocks", (assert) => {
  let expected = {
    insert: [
      ["1", "tag", "person"],
      ["1", "meep", "maup"],
    ],
    remove: []
  };
  evaluate(assert, expected, `
    people
    ~~~
      commit
        [#person]
    ~~~

    stuff
    ~~~
      search
        p = [#person not(meep)]
      commit
        p.meep := "moop"
    ~~~

    ~~~
      search
        p = [#person meep]
      commit
        p.meep := "maup"
    ~~~
  `);
  assert.end();
});


test("setting an attribute to multiple values", (assert) => {
  let expected = {
    insert: [
      ["2", "tag", "person"],
      ["2", "name", "chris"],
      ["2", "dude", "chris"],
      ["2", "dude", "foo"],
      ["2", "dude", 3],
      ["5", "tag", "person"],
      ["5", "name", "joe"],
      ["5", "dude", "joe"],
      ["5", "dude", "foo"],
      ["5", "dude", 3],
    ],
    remove: []
  };
  evaluate(assert, expected, `
    people
    ~~~
      commit
        [#person name: "chris"]
        [#person name: "joe"]
    ~~~

    ~~~
      search
        p = [#person name]
      commit
        p.dude := (name, "foo", 3)
    ~~~
  `);
  assert.end();
});

test("merging multiple values into an attribute", (assert) => {
  let expected = {
    insert: [
      ["2", "tag", "person"],
      ["2", "name", "chris"],
      ["2", "dude", "chris"],
      ["2", "dude", "foo"],
      ["2", "dude", 3],
      ["5", "tag", "person"],
      ["5", "name", "joe"],
      ["5", "dude", "joe"],
      ["5", "dude", "foo"],
      ["5", "dude", 3],
    ],
    remove: []
  };
  evaluate(assert, expected, `
    people
    ~~~
      commit
        [#person name: "chris"]
        [#person name: "joe"]
    ~~~

    ~~~
      search
        p = [#person name]
      commit
        p <- [dude: (name, "foo", 3)]
    ~~~
  `);
  assert.end();
});

test("merges with subobjects pick up the parent object as part of their projection", (assert) => {
  let expected = {
    insert: [
      ["a", "tag", "person"],
      ["a", "name", "chris"],
      ["b", "tag", "person"],
      ["b", "name", "chris"],
      ["a", "foo", "c"],
      ["b", "foo", "d"],
      ["c", "tag", "bar"],
      ["c", "name", "chris"],
      ["d", "tag", "bar"],
      ["d", "name", "chris"],
    ],
    remove: []
  };
  evaluate(assert, expected, `
    people
    ~~~
      commit
        [#person name: "chris"]
        [#person name: "chris"]
    ~~~

    ~~~
      search
        p = [#person name]
      commit
        p <- [foo: [#bar name]]
    ~~~
  `);
  assert.end();
});

test("creating an object with multiple values for an attribute", (assert) => {
  let expected = {
    insert: [
      ["2", "tag", "person"],
      ["2", "name", "chris"],
      ["13|chris|8","tag","dude"],
      ["13|chris|8","dude","chris"],
      ["13|chris|8","dude","foo"],
      ["13|chris|8","dude",8],
      ["5", "tag", "person"],
      ["5", "name", "joe"],
      ["13|joe|8","tag","dude"],
      ["13|joe|8","dude","joe"],
      ["13|joe|8","dude","foo"],
      ["13|joe|8","dude",8],
    ],
    remove: []
  };
  evaluate(assert, expected, `
    people
    ~~~
      commit
        [#person name: "chris"]
        [#person name: "joe"]
    ~~~

    ~~~
      search
        p = [#person name]
      commit
        [#dude dude: (name, "foo", 3 + 5)]
    ~~~
  `);
  assert.end();
});

test("creating an object with multiple complex values for an attribute", (assert) => {
  let expected = {
    insert: [
      ["2", "tag", "person"],
      ["2", "name", "chris"],
      ["6", "tag", "foo"],
      ["8", "tag", "bar"],
      ["12","tag","dude"],
      ["12","dude","6"],
      ["12","dude","8"],
    ],
    remove: []
  };
  evaluate(assert, expected, `
    people
    ~~~
      commit
        [#person name: "chris"]
    ~~~

    ~~~
      search
        p = [#person name]
      commit
        [#dude dude: ([#foo], [#bar])]
    ~~~
  `);
  assert.end();
});

test("setting an attribute on an object with multiple complex values", (assert) => {
  let expected = {
    insert: [
      ["2", "tag", "person"],
      ["2", "name", "chris"],
      ["6", "tag", "foo"],
      ["8", "tag", "bar"],
      ["2","dude","6"],
      ["2","dude","8"],
    ],
    remove: []
  };
  evaluate(assert, expected, `
    people
    ~~~
      commit
        [#person name: "chris"]
    ~~~

    ~~~
      search
        p = [#person name]
      commit
        p.dude := ([#foo], [#bar])
    ~~~
  `);
  assert.end();
});

test("merging an attribute on an object with multiple complex values", (assert) => {
  let expected = {
    insert: [
      ["a", "tag", "person"],
      ["a", "name", "chris"],
      ["b", "tag", "foo"],
      ["b", "eve-auto-index", 1],
      ["c", "tag", "bar"],
      ["c", "eve-auto-index", 2],
      ["a","dude","b"],
      ["a","dude","c"],
    ],
    remove: []
  };
  evaluate(assert, expected, `
    people
    ~~~
      commit
        [#person name: "chris"]
    ~~~

    ~~~
      search
        p = [#person name]
      commit
        p <- [dude: [#foo] [#bar]]
    ~~~
  `);
  assert.end();
});

test("setting an attribute that removes a previous value", (assert) => {
  let expected = {
    insert: [
      ["3", "tag", "person"],
      ["3", "name", "chris"],
      ["3", "dude", "chris"],
    ],
    remove: [
    ]
  };
  evaluate(assert, expected, `
    people
    ~~~
      commit
        [#person name: "chris" dude: "joe"]
    ~~~

    ~~~
      search
        p = [#person name]
      commit
        p.dude := name
    ~~~
  `);
  assert.end();
});


test("setting an attribute on click", (assert) => {
  let expected = {
    insert: [
      ["3", "tag", "person"],
      ["3", "name", "chris"],
      ["3", "dude", "joe"],
    ],
    remove: []
  };
  let eve = evaluate(assert, expected, `
    people
    ~~~
      commit
        [#person name: "chris" dude: "joe"]
    ~~~

    ~~~
      search
        [#click]
        p = [#person name]
      commit
        p.dude := name
    ~~~
  `);
  let expected2 = {
    insert: [ ["3", "dude", "chris"], ["click-event", "tag", "click"] ],
    remove: [ ["3", "dude", "joe"], ]
  };
  eve.execute(expected2, [new InsertAction("blah", "click-event", "tag", "click")]);
  assert.end();
});


test("erase a record", (assert) => {
  let expected = {
    insert: [
    ],
    remove: [
    ]
  };
  evaluate(assert, expected, `
    people
    ~~~
      commit
        [#person name: "chris" dude: "joe"]
    ~~~

    ~~~
      search
        p = [#person name]
      commit
        p := none
    ~~~
  `);
  assert.end();
});

test("erase an attribute", (assert) => {
  let expected = {
    insert: [
      ["4", "tag", "person"]
    ],
    remove: [
    ]
  };
  evaluate(assert, expected, `
    people
    ~~~
      commit
        [#person age: 19 age: 21 age: 30]
    ~~~

    ~~~
      search
        p = [#person]
      commit
        p.age := none
    ~~~
  `);
  assert.end();
});

test("sum constant", (assert) => {
  let expected = {
    insert: [
      ["a", "tag", "person"],
      ["a", "name", "joe"],
      ["b", "tag", "person"],
      ["b", "name", "chris"],
      ["c", "tag", "total"],
      ["c", "total", 2],
    ],
    remove: [
    ]
  };
  evaluate(assert, expected, `
    people
    ~~~
      commit
        [#person name: "joe"]
        [#person name: "chris"]
    ~~~

    ~~~
      search
        p = [#person]
        total = sum[value: 1, given: p]
      commit
        [#total total]
    ~~~
  `);
  assert.end();
});

test("sum variable", (assert) => {
  let expected = {
    insert: [
      ["3", "tag", "person"],
      ["3", "name", "joe"],
      ["3", "age", 10],
      ["7", "tag", "person"],
      ["7", "name", "chris"],
      ["7", "age", 20],
      ["13|30", "tag", "total"],
      ["13|30", "total", 30],
    ],
    remove: [
    ]
  };
  evaluate(assert, expected, `
    people
    ~~~
      commit
        [#person name: "joe" age: 10]
        [#person name: "chris" age: 20]
    ~~~

    ~~~
      search
        p = [#person age]
        total = sum[value: age, given: p]
      commit
        [#total total]
    ~~~
  `);
  assert.end();
});

test("sum variable with multiple givens", (assert) => {
  let expected = {
    insert: [
      ["3", "tag", "person"],
      ["3", "name", "joe"],
      ["3", "age", 10],
      ["7", "tag", "person"],
      ["7", "name", "chris"],
      ["7", "age", 20],
      ["13|30", "tag", "total"],
      ["13|30", "total", 30],
    ],
    remove: [
    ]
  };
  evaluate(assert, expected, `
    people
    ~~~
      commit
        [#person name: "joe" age: 10]
        [#person name: "chris" age: 20]
    ~~~

    ~~~
      search
        p = [#person age]
        total = sum[value: age, given: (p, age)]
      commit
        [#total total]
    ~~~
  `);
  assert.end();
});

test("sum groups", (assert) => {
  let expected = {
    insert: [
      ["3", "tag", "person"],
      ["3", "name", "joe"],
      ["3", "age", 10],
      ["7", "tag", "person"],
      ["7", "name", "chris"],
      ["7", "age", 20],
      ["11", "tag", "person"],
      ["11", "name", "mike"],
      ["11", "age", 20],
      ["17|1", "tag", "total"],
      ["17|1", "total", 1],
      ["17|2", "tag", "total"],
      ["17|2", "total", 2],
    ],
    remove: [
    ]
  };
  evaluate(assert, expected, `
    people
    ~~~
      commit
        [#person name: "joe" age: 10]
        [#person name: "chris" age: 20]
        [#person name: "mike" age: 20]
    ~~~

    ~~~
      search
        p = [#person age]
        total = sum[value: 1, given: p, per: age]
      commit
        [#total total]
    ~~~
  `);
  assert.end();
});

test("sum groups with multiple pers", (assert) => {
  let expected = {
    insert: [
      ["3", "tag", "person"],
      ["3", "name", "joe"],
      ["3", "age", 10],
      ["7", "tag", "person"],
      ["7", "name", "chris"],
      ["7", "age", 20],
      ["11", "tag", "person"],
      ["11", "name", "mike"],
      ["11", "age", 20],
      ["17|1", "tag", "total"],
      ["17|1", "total", 1],
      // ["18|2", "tag", "total"],
      // ["18|2", "total", 2],
    ],
    remove: [
    ]
  };
  evaluate(assert, expected, `
    people
    ~~~
      commit
        [#person name: "joe" age: 10]
        [#person name: "chris" age: 20]
        [#person name: "mike" age: 20]
    ~~~

    ~~~
      search
        p = [#person age]
        total = sum[value: 1, given: p, per: (age, p)]
      commit
        [#total total]
    ~~~
  `);
  assert.end();
});



test("aggregate stratification", (assert) => {
  let expected = {
    insert: [
      ["2", "tag", "person"],
      ["2", "name", "joe"],
      ["5", "tag", "person"],
      ["5", "name", "chris"],
    ],
    remove: [
    ]
  };
  evaluate(assert, expected, `
    people
    ~~~
      commit
        [#person name: "joe"]
        [#person name: "chris"]
    ~~~

    ~~~
      search
        p = [#person]
        total = sum[value: 1, given: p]
        total > 2
      commit
        [#total total]
    ~~~
  `);
  assert.end();
});


test("aggregate stratification with results", (assert) => {
  let expected = {
    insert: [
      ["2", "tag", "person"],
      ["2", "name", "joe"],
      ["5", "tag", "person"],
      ["5", "name", "chris"],
      ["11|12", "tag", "total"],
      ["11|12", "total", 12],
    ],
    remove: [
    ]
  };
  evaluate(assert, expected, `
    people
    ~~~
      commit
        [#person name: "joe"]
        [#person name: "chris"]
    ~~~

    ~~~
      search
        p = [#person]
        total = sum[value: 1, given: p]
        total-plus-10 = total + 10
      commit
        [#total total: total-plus-10]
    ~~~
  `);
  assert.end();
});

test("aggregate stratification with another aggregate", (assert) => {
  let expected = {
    insert: [
      ["a", "tag", "person"],
      ["a", "name", "joe"],
      ["a", "age", 10],
      ["7", "tag", "person"],
      ["7", "name", "chris"],
      ["7", "age", 20],
      ["11", "tag", "person"],
      ["11", "name", "mike"],
      ["11", "age", 20],
      ["18|3", "tag", "total"],
      ["18|3", "total", 3],
    ],
    remove: [
    ]
  };
  evaluate(assert, expected, `
    people
    ~~~
      commit
        [#person name: "joe" age: 10]
        [#person name: "chris" age: 20]
        [#person name: "mike" age: 20]
    ~~~

    ~~~
      search
        p = [#person age]
        total = sum[value: 1, given: p, per: age]
        count-all = sum[value: total, given: total]
      commit
        [#total total: count-all]
    ~~~
  `);
  assert.end();
});


test("unstratifiable aggregate", (assert) => {
  assert.throws(() => {
    let expected = {
      insert: [ ],
      remove: [ ]
    };
    evaluate(assert, expected, `
      people
      ~~~
        commit
          [#person name: "joe" age: 10]
          [#person name: "chris" age: 20]
          [#person name: "mike" age: 20]
      ~~~

 
      ~~~
        search
          p = [#person age]
          total = sum[value: 1, given: count-all, per: age]
          count-all = sum[value: total, given: total]
        commit
          [#total total: count-all]
      ~~~
    `);
  }, "Unstratifiable aggregates should throw an error");
  assert.end();
});


test("single argument is", (assert) => {
  let expected = {
    insert: [ ["7|false|true", "tag", "result"],  ["7|false|true", "result", false], ["7|false|true", "result2", true]],
    remove: [ ]
  };
  evaluate(assert, expected, `
    is test
    ~~~
      search
        result = is(3 > 4)
        result2 = is(3 < 4)
      commit
        [#result result result2]
    ~~~
  `);
  assert.end();
});

test("multiple argument is", (assert) => {
  let expected = {
    insert: [ ["9|true|false", "tag", "result"],  ["9|true|false", "result", true], ["9|true|false", "result2", false]],
    remove: [ ]
  };
  evaluate(assert, expected, `
    is test
    ~~~
      search
        result = is(5 > 4, 6 != 9)
        result2 = is(5 > 4, 6 = 9)
      commit
        [#result result result2]
    ~~~
  `);
  assert.end();
});


test("block order shouldn't matter", (assert) => {
  let expected = {
    insert: [
      ["7|bye!", "tag", "result"],  ["7|bye!", "result", "bye!"],
      ["7|hi!", "tag", "result"],  ["7|hi!", "result", "hi!"],
      ["10", "tag", "foo"],  ["10", "value", "hi!"],
    ],
    remove: [ ]
  };
  evaluate(assert, expected, `
    is test
    ~~~
      search
        result = if [#foo value] then value
                 else "bye!"
      commit
        [#result result]
    ~~~

    add a foo
    ~~~
      commit
        [#foo value: "hi!"]
    ~~~
  `);
  let expected2 = {
    insert: [
      ["10|bye!", "tag", "result"],  ["10|bye!", "result", "bye!"],
      ["10|hi!", "tag", "result"],  ["10|hi!", "result", "hi!"],
      ["2", "tag", "foo"],  ["2", "value", "hi!"],
    ],
    remove: [ ]
  };
  evaluate(assert, expected2, `
    add a foo
    ~~~
      commit
        [#foo value: "hi!"]
    ~~~

    is test
    ~~~
      search
        result = if [#foo value] then value
                 else "bye!"
      commit
        [#result result]
    ~~~
  `);
  assert.end();
});


test("if with variable", (assert) => {
  let expected = {
    insert: [
      ["7|bye!", "tag", "result"],  ["7|bye!", "result", "bye!"],
      ["7|hi!", "tag", "result"],  ["7|hi!", "result", "hi!"],
      ["10", "tag", "foo"],  ["10", "value", "hi!"],
    ],
    remove: [ ]
  };
  evaluate(assert, expected, `
    is test
    ~~~
      search
        result = if [#foo value] then value
                 else "bye!"
      commit
        [#result result]
    ~~~

    add a foo
    ~~~
      commit
        [#foo value: "hi!"]
    ~~~

  `);
  assert.end();
});

test("else with value", (assert) => {
  let expected = {
    insert: [ ["6|bye!", "tag", "result"],  ["6|bye!", "result", "bye!"]],
    remove: [ ]
  };
  evaluate(assert, expected, `
    is test
    ~~~
      search
        result = if [#foo] then "hi!"
                 else "bye!"
      commit
        [#result result]
    ~~~
  `);
  assert.end();
});

test("if with constant equality", (assert) => {
  let expected = {
    insert: [
      ["2", "tag", "foo"],  ["2", "value", "hi!"],
      ["13|meh", "tag", "result"],  ["13|meh", "result", "meh"]
    ],
    remove: [ ]
  };
  evaluate(assert, expected, `
    add a foo
    ~~~
      commit
        [#foo value: "hi!"]
    ~~~

    is test
    ~~~
      search
        [#foo value]
        result = if value = "yo" then "cool"
                 else if x = "meh" then x
                 else "ok"
      commit
        [#result result]
    ~~~
  `);
  assert.end();
});

test("if with an aggregate", (assert) => {
  let expected = {
    insert: [
      ["2", "tag", "foo"],  ["2", "value", "hi!"],
      ["10|0", "tag", "result"],  ["10|0", "result", 0],
      ["10|1", "tag", "result"],  ["10|1", "result", 1]
    ],
    remove: [ ]
  };
  evaluate(assert, expected, `
    add a foo
    ~~~
      commit
        [#foo value: "hi!"]
    ~~~

    is test
    ~~~
      search
        result = if c = count[given: [#foo]] then c
                 else 0
      commit
        [#result result]
    ~~~
  `);
  assert.end();
});

test("if with an external equality", (assert) => {
  let expected = {
    insert: [
      ["2", "tag", "foo"],  ["2", "value", "hi!"],
      ["11|1", "tag", "result"],  ["11|1", "result", 1]
    ],
    remove: [ ]
  };
  evaluate(assert, expected, `
    add a foo
    ~~~
      commit
        [#foo value: "hi!"]
    ~~~

    is test
    ~~~
      search
        [#foo value]
        moof = "hi!"
        result = if moof = value then 1
                 else 0
      commit
        [#result result]
    ~~~
  `);
  assert.end();
});

test("bind adds results", (assert) => {
  let expected = {
    insert: [
      ["2", "tag", "foo"],  ["2", "value", "hi!"],
      ["7|hi!", "tag", "result"],  ["7|hi!", "value", "hi!"]
    ],
    remove: [ ]
  };
  evaluate(assert, expected, `
    add a foo
    ~~~
      commit
        [#foo value: "hi!"]
    ~~~

    is test
    ~~~
      search
        [#foo value]
      bind
        [#result value]
    ~~~
  `);
  assert.end();
});


test("bind removes dead results", (assert) => {
  let expected = {
    insert: [
      ["2", "tag", "foo"],
      ["2", "value", "hi!"],
      ["7|hi!", "tag", "result"],
      ["7|hi!", "value", "hi!"]
    ],
    remove: [ ]
  };
  let eve = evaluate(assert, expected, `
    add a foo
    ~~~
      commit
        [#foo value: "hi!"]
    ~~~

    is test
    ~~~
      search
        [#foo value]
      bind
        [#result value]
    ~~~
  `);
  let expected2 = {
    insert: [],
    remove: [
      ["2", "tag", "foo"],
      ["2", "value", "hi!"],
      ["7|hi!", "tag", "result"],
      ["7|hi!", "value", "hi!"]
    ]
  };
  evaluate(assert, expected2, `
    remove foo
    ~~~
    search
      foo = [#foo]
    commit
      foo := none
    ~~~
  `, eve.session);
  assert.end();
});


test("you only search facts in the specified database", (assert) => {
  let expected = {
    insert: [
      ["2", "tag", "person"],
      ["2", "name", "chris"],
      ["5", "tag", "person"],
      ["5", "name", "joe"],
      // ["9|2", "dude", "2"],
      // ["9|5", "dude", "5"],
    ],
    remove: []
  };
  evaluate(assert, expected, `
    people
    ~~~
      commit
        [#person name: "chris"]
        [#person name: "joe"]
    ~~~

    ~~~
      search @foo
        p = [#person]
      commit
        [dude: p]
    ~~~
  `);
  assert.end();
})


test("you can search from multiple databases", (assert) => {
  let expected = {
    insert: [
      ["2", "tag", "person"],
      ["2", "name", "chris"],
      ["5", "tag", "person"],
      ["5", "name", "joe"],
      ["8|2", "dude", "2"],
      ["8|5", "dude", "5"],
    ],
    remove: []
  };
  evaluate(assert, expected, `
    people
    ~~~
      commit
        [#person name: "chris"]
      commit @foo
        [#person name: "joe"]
    ~~~

    ~~~
      search (@foo, @session)
        p = [#person]
      commit
        [dude: p]
    ~~~
  `);
  assert.end();
})

test("writing is scoped to databases", (assert) => {
  let expected = {
    insert: [
      ["2", "tag", "person"],
      ["2", "name", "chris"],
      ["5", "tag", "person"],
      ["5", "name", "joe"],
      // ["9|2", "dude", "2"],
      // ["9|5", "dude", "5"],
    ],
    remove: []
  };
  evaluate(assert, expected, `
    people
    ~~~
      commit @foo
        [#person name: "chris"]
        [#person name: "joe"]
    ~~~

    ~~~
      search
        p = [#person]
      commit
        [dude: p]
    ~~~
  `);
  assert.end();
})

test("you can write into multiple databases", (assert) => {
  let expected = {
    insert: [
      ["2", "tag", "person"],
      ["2", "name", "chris"],
      ["5", "tag", "person"],
      ["5", "name", "joe"],
      ["2", "tag", "person"],
      ["2", "name", "chris"],
      ["5", "tag", "person"],
      ["5", "name", "joe"],
      ["8|2", "dude", "2"],
      ["8|5", "dude", "5"],
    ],
    remove: []
  };
  evaluate(assert, expected, `
    people
    ~~~
      commit (@foo, @session)
        [#person name: "chris"]
        [#person name: "joe"]
    ~~~

    ~~~
      search
        p = [#person]
      commit
        [dude: p]
    ~~~
  `);
  assert.end();
})

test("reading in a scoped write uses the search scope", (assert) => {
  let expected = {
    insert: [
      ["2", "tag", "person"],
      ["2", "name", "chris"],
      ["5", "tag", "person"],
      ["5", "name", "joe"],
      ["9|chris", "dude", "chris"],
      ["9|joe", "dude", "joe"],
    ],
    remove: []
  };
  evaluate(assert, expected, `
    people
    ~~~
      commit
        [#person name: "chris"]
        [#person name: "joe"]
    ~~~

    ~~~
      search
        p = [#person]
      commit @foo
        [dude: p.name]
    ~~~
  `);
  assert.end();
})

test("reading in multiple scopes write uses the search scope", (assert) => {
  let expected = {
    insert: [
      ["2", "tag", "person"],
      ["2", "name", "chris"],
      ["5", "tag", "person"],
      ["5", "name", "joe"],
      ["8", "tag", "person"],
      ["8", "name", "woop"],
      ["12|chris", "dude", "chris"],
      ["12|joe", "dude", "joe"],
      ["12|woop", "dude", "woop"],
    ],
    remove: []
  };
  evaluate(assert, expected, `
    people
    ~~~
      commit @blah
        [#person name: "chris"]
        [#person name: "joe"]
      commit
        [#person name: "woop"]
    ~~~

    ~~~
      search (@blah, @session)
        p = [#person]
      commit @foo
        [dude: p.name]
    ~~~
  `);
  assert.end();
})

test("scoped attribute mutators pick up the search scope", (assert) => {
  let expected = {
    insert: [
      ["6", "tag", "person"],
      ["6", "name", "chris"],
      ["6", "brother", "2|6"],
      ["2|6", "tag", "person"],
      ["2|6", "name", "ryan"],
      ["2|6", "name", "meep"],
    ],
    remove: []
  };
  evaluate(assert, expected, `
    people
    ~~~
      commit
        [#person name: "chris" brother: [#person name: "ryan"]]
    ~~~

    ~~~
      search
        p = [#person]
      commit @foo
        p.brother.name := "meep"
    ~~~
  `);
  assert.end();
})

test("multi-level attribute accesses", (assert) => {
  let expected = {
    insert: [
      ["6", "tag", "person"],
      ["6", "name", "chris"],
      ["6", "brother", "2|6"],
      ["2|6", "tag", "person"],
      ["2|6", "name", "ryan"],
      ["15|ryan", "tag", "dude"],
      ["15|ryan", "dude", "ryan"],
    ],
    remove: []
  };
  evaluate(assert, expected, `
    people
    ~~~
      commit
        [#person name: "chris" brother: [#person name: "ryan"]]
    ~~~

    ~~~
      search
        p = [#person]
        p2 = [#person name: p.brother.name]
      commit
        [#dude dude: p2.name]
    ~~~
  `);
  assert.end();
})

test("split function", (assert) => {
  let expected = {
    insert: [
      ["2|foo", "dude", "foo"],
      ["2|bar", "dude", "bar"],
      ["2|baz", "dude", "baz"],
    ],
    remove: []
  };
  evaluate(assert, expected, `
    ~~~
      search
        token = split[text: "foo|bar|baz" by: "|"]
      commit
        [dude: token]
    ~~~
  `);
  assert.end();
})


test("split function with multiple returns", (assert) => {
  let expected = {
    insert: [
      ["3|foo|1", "dude", "foo"],
      ["3|foo|1", "index", 1],
      ["3|bar|2", "dude", "bar"],
      ["3|bar|2", "index", 2],
      ["3|baz|3", "dude", "baz"],
      ["3|baz|3", "index", 3],
    ],
    remove: []
  };
  evaluate(assert, expected, `
    ~~~
      search
        (token, index) = split[text: "foo|bar|baz" by: "|"]
      commit
        [dude: token, index]
    ~~~
  `);
  assert.end();
})


test("split function with attribute returns", (assert) => {
  let expected = {
    insert: [
      ["3|foo|1", "dude", "foo"],
      ["3|foo|1", "index", 1],
      ["3|bar|2", "dude", "bar"],
      ["3|bar|2", "index", 2],
      ["3|baz|3", "dude", "baz"],
      ["3|baz|3", "index", 3],
    ],
    remove: []
  };
  evaluate(assert, expected, `
    ~~~
      search
         split[text: "foo|bar|baz" by: "|", token, index]
      commit
        [dude: token, index]
    ~~~
  `);
  assert.end();
})

test("split function with fixed return", (assert) => {
  let expected = {
    insert: [
      ["4|bar", "dude", "bar"],
      ["4|bar", "index", 2],
    ],
    remove: []
  };
  evaluate(assert, expected, `
    ~~~
      search
        (token, 2) = split[text: "foo|bar|baz" by: "|"]
      commit
        [dude: token, index: 2]
    ~~~
  `);
  assert.end();
})

test("split function with fixed return attribute", (assert) => {
  let expected = {
    insert: [
      ["4|bar", "dude", "bar"],
      ["4|bar", "index", 2],
    ],
    remove: []
  };
  evaluate(assert, expected, `
    ~~~
      search
        split[text: "foo|bar|baz" by: "|", token, index: 2]
      commit
        [dude: token, index: 2]
    ~~~
  `);
  assert.end();
})

test("split function with fixed token", (assert) => {
  let expected = {
    insert: [
      ["4|2", "dude", "bar"],
      ["4|2", "index", 2],
    ],
    remove: []
  };
  evaluate(assert, expected, `
    ~~~
      search
        split[text: "foo|bar|baz" by: "|", token: "bar", index]
      commit
        [dude: "bar", index]
    ~~~
  `);
  assert.end();
})


test("split function with both fixed", (assert) => {
  let expected = {
    insert: [
      ["5", "dude", "bar"],
      ["5", "index", 2],
    ],
    remove: []
  };
  evaluate(assert, expected, `
    ~~~
      search
        split[text: "foo|bar|baz" by: "|", token: "bar", index: 2]
      commit
        [dude: "bar", index: 2]
    ~~~
  `);
  assert.end();
})

test("pipe allows you to select ", (assert) => {
  let expected = {
    insert: [
      ["2", "tag", "person"],
      ["2", "name", "chris"],
      ["5", "tag", "person"],
      ["5", "name", "joe"],
      ["10|2", "dude", "2"],
      ["10|2", "name", "chris"],
      ["10|5", "dude", "5"],
      ["10|5", "name", "joe"],
    ],
    remove: []
  };
  evaluate(assert, expected, `
    people
    ~~~
      commit
        [#person name: "chris"]
        [#person name: "joe"]
    ~~~

    ~~~
      search
        p = [#person name]
      commit
        [dude: p | name]
    ~~~
  `);
  assert.end();
})

test("blank lookup errors", (assert) => {
  let expected = {
    insert: [],
    remove: [],
    errors: true
  };
  evaluate(assert, expected, `
    ~~~
      search
        lookup[]
    ~~~
  `);
  assert.end();
})

test("lookup with bound record", (assert) => {
  let expected = {
    insert: [
      ["2", "tag", "person"],
      ["2", "name", "chris"],
      ["7", "info", "Has tag with value person"],
      ["7", "info", "Has name with value chris"],
    ],
    remove: []
  };
  evaluate(assert, expected, `
    people
    ~~~
      commit
        [#person name: "chris"]
    ~~~

    ~~~
      search
        lookup[record: [#person], attribute, value]
      commit
        [| info: "Has {{attribute}} with value {{value}}"]
    ~~~
  `);
  assert.end();
})


test("lookup with bound attribute", (assert) => {
  let expected = {
    insert: [
      ["2", "tag", "person"],
      ["2", "name", "chris"],
      ["6", "record", "2"],
      ["6", "value", "chris"],
    ],
    remove: []
  };
  evaluate(assert, expected, `
    people
    ~~~
      commit
        [#person name: "chris"]
    ~~~

    ~~~
      search
        lookup[record, attribute: "name", value]
      commit
        [| record value]
    ~~~
  `);
  assert.end();
})

test("lookup with free attribute, node and bound value", (assert) => {
  let expected = {
    insert: [
      ["2", "tag", "person"],
      ["2", "name", "chris"],
      ["7", "record", "2"],
      ["7", "attribute", "name"],
    ],
    remove: []
  };
  evaluate(assert, expected, `
    people
    ~~~
      commit
        [#person name: "chris"]
    ~~~

    ~~~
      search
        record = [#person]
        lookup[record, attribute, value: "chris", node]
      commit
        [| record attribute]
    ~~~
  `);
  assert.end();
})

test("lookup on node", (assert) => {
  let expected = {
    insert: [
      ["2", "tag", "person"],
      ["2", "name", "chris"],
      ["6","record","2"],
      ["6","attribute","tag"],
      ["6","value","person"],
    ],
    remove: []
  };
  evaluate(assert, expected, `
    people
    ~~~
      commit
        [#person name: "chris"]
    ~~~

    ~~~
      search
        lookup[record, attribute, value, node: "0|block|0|node|3|build"]
      commit
        [| record attribute value]
    ~~~
  `);
  assert.end();
})

test("lookup all free", (assert) => {
  let expected = {
    insert: [
      ["2", "tag", "person"],
      ["2", "name", "chris"],
      ["6","record","2"],
      ["6","attribute","tag"],
      ["6","value","person"],
      ["6","node","0|block|0|node|3|build"],
      ["6","attribute","name"],
      ["6","value","chris"],
      ["6","node","0|block|0|node|5|build"],

    ],
    remove: []
  };
  evaluate(assert, expected, `
    people
    ~~~
      commit
        [#person name: "chris"]
    ~~~

    ~~~
      search
        lookup[record, attribute, value, node]
      commit @foo
        [| record attribute value node]
    ~~~
  `);
  assert.end();
});

test("lookup action", (assert) => {
  let expected = {
    insert: [
      ["2", "tag", "person"],
      ["2", "name", "chris"],
      ["2", "woo4", "yep"],
    ],
    remove: []
  };
  evaluate(assert, expected, `
    people
    ~~~
      commit
        [#person name: "chris"]
    ~~~

    ~~~
      search
        record = [#person]
        attribute = "woo{{1 + 3}}"
        value = "yep"
      commit
        lookup[record, attribute, value]
    ~~~
  `);
  assert.end();
})

test("lookup action without value errors", (assert) => {
  let expected = {
    insert: [
      ["2", "tag", "person"],
      ["2", "name", "chris"],
    ],
    remove: [],
    errors: true,
  };
  evaluate(assert, expected, `
    people
    ~~~
      commit
        [#person name: "chris"]
    ~~~

    ~~~
      search
        record = [#person]
        attribute = "woo{{1 + 3}}"
        value = "yep"
      commit
        lookup[record, attribute]
    ~~~
  `);
  assert.end();
})


test("lookup action remove", (assert) => {
  let expected = {
    insert: [
      ["2", "tag", "person"],
    ],
    remove: []
  };
  evaluate(assert, expected, `
    people
    ~~~
      commit
        [#person name: "chris"]
    ~~~

    ~~~
      search
        record = [#person]
        attribute = "name"
        value = "chris"
      commit
        lookup[record, attribute, value] := none
    ~~~
  `);
  assert.end();
})

test("lookup action remove free value", (assert) => {
  let expected = {
    insert: [
      ["2", "tag", "person"],
    ],
    remove: []
  };
  evaluate(assert, expected, `
    people
    ~~~
      commit
        [#person name: "chris"]
    ~~~

    ~~~
      search
        record = [#person]
        attribute = "name"
      commit
        lookup[record, attribute] := none
    ~~~
  `);
  assert.end();
})


test("an identifier followed by whitespace should not be interpreted as a function", (assert) => {
  let expected = {
    insert: [
      ["2", "tag", "person"],
      ["2", "name", "chris"],
      ["2", "dude", "chris"],
      ["5", "tag", "person"],
      ["5", "name", "joe"],
      ["5", "dude", "joe"],
      ["10", "tag", "cool"],
    ],
    remove: []
  };
  evaluate(assert, expected, `
    people
    ~~~
      commit
        [#person name: "chris"]
        [#person name: "joe"]
    ~~~

    ~~~
      search
        p = [#person name]
      commit
        p.dude := name
        [#cool]
    ~~~
  `);
  assert.end();
});

test("indented code blocks are not evaled", (assert) => {
  let expected = {
    insert: [],
    remove: []
  };
  evaluate(assert, expected, `
    people

        commit
          [#person name: "chris"]
          [#person name: "joe"]

    ~~~
      search
        p = [#person name]
      commit
        p.dude := name
        [#cool]
    ~~~
  `);
  assert.end();
  })

test("single value sort", (assert) => {
  let expected = {
    insert: [
      ["2", "tag", "person"],
      ["2", "name", "a"],
      ["5", "tag", "person"],
      ["5", "name", "b"],
      ["8", "tag", "person"],
      ["8", "name", "c"],
      ["14|1 a", "dude", "1 a"],
      ["14|2 b", "dude", "2 b"],
      ["14|3 c", "dude", "3 c"],
    ],
    remove: []
  };
  evaluate(assert, expected, `
    people
    ~~~
      commit
        [#person name: "a"]
        [#person name: "b"]
        [#person name: "c"]
    ~~~

    ~~~
      search
        p = [#person name]
        ix = sort[value: name]
      commit
        [dude: "{{ix}} {{name}}"]
    ~~~
  `);
  assert.end();
})

test("multi value sort", (assert) => {
  let expected = {
    insert: [
      ["3", "tag", "person"],
      ["3", "name", "a"],
      ["3", "age", 1],
      ["7", "tag", "person"],
      ["7", "name", "a"],
      ["7", "age", 2],
      ["11", "tag", "person"],
      ["11", "name", "b"],
      ["11", "age", 1],
      ["18|1 a 1", "dude", "1 a 1"],
      ["18|2 a 2", "dude", "2 a 2"],
      ["18|3 b 1", "dude", "3 b 1"],
    ],
    remove: []
  };
  evaluate(assert, expected, `
    people
    ~~~
      commit
        [#person name: "a" age: 1]
        [#person name: "a" age: 2]
        [#person name: "b" age: 1]
    ~~~

    ~~~
      search
        p = [#person name age]
        ix = sort[value: (name, age)]
      commit
        [dude: "{{ix}} {{name}} {{age}}"]
    ~~~
  `);
  assert.end();
})

test("multi value sort with multiple directions", (assert) => {
  let expected = {
    insert: [
      ["3", "tag", "person"],
      ["3", "name", "a"],
      ["3", "age", 1],
      ["7", "tag", "person"],
      ["7", "name", "a"],
      ["7", "age", 2],
      ["11", "tag", "person"],
      ["11", "name", "b"],
      ["11", "age", 1],
      ["18|2 a 1", "dude", "2 a 1"],
      ["18|3 a 2", "dude", "3 a 2"],
      ["18|1 b 1", "dude", "1 b 1"],
    ],
    remove: []
  };
  evaluate(assert, expected, `
    people
    ~~~
      commit
        [#person name: "a" age: 1]
        [#person name: "a" age: 2]
        [#person name: "b" age: 1]
    ~~~

    ~~~
      search
        p = [#person name age]
        ix = sort[value: (name, age), direction: ("down", "up")]
      commit
        [dude: "{{ix}} {{name}} {{age}}"]
    ~~~
  `);
  assert.end();
})

test("sort with group", (assert) => {
  let expected = {
    insert: [
      ["3", "tag", "person"],
      ["3", "name", "a"],
      ["3", "age", 1],
      ["7", "tag", "person"],
      ["7", "name", "a"],
      ["7", "age", 2],
      ["11", "tag", "person"],
      ["11", "name", "b"],
      ["11", "age", 1],
      ["18|1 a 1", "dude", "1 a 1"],
      ["18|2 a 2", "dude", "2 a 2"],
      ["18|1 b 1", "dude", "1 b 1"],
    ],
    remove: []
  };
  evaluate(assert, expected, `
    people
    ~~~
      commit
        [#person name: "a" age: 1]
        [#person name: "a" age: 2]
        [#person name: "b" age: 1]
    ~~~

    ~~~
      search
        p = [#person name age]
        ix = sort[value: age, per: name]
      commit
        [dude: "{{ix}} {{name}} {{age}}"]
    ~~~
  `);
  assert.end();
})

test("if with expression-only arguments", (assert) => {
  let expected = {
    insert: [
      ["7|0", "tag", "div"],
      ["7|0", "text", 0],
    ],
    remove: []
  };
  evaluate(assert, expected, `
    test
    ~~~
    search
      foo = -1 + 1
      text = if foo < 1 then foo else "baz"
    bind @browser
      [#div text]
    ~~~
  `);
  assert.end();
})

test("multiple inequalities in a row", (assert) => {
  let expected = {
    insert: [
      ["3", "tag", "person"],
      ["3", "name", "chris"],
      ["3", "age", 20],
      ["7", "tag", "person"],
      ["7", "name", "joe"],
      ["7", "age", 10],
      ["14|3", "dude", "3"],
    ],
    remove: []
  };
  evaluate(assert, expected, `
    people
    ~~~
      commit
        [#person name: "chris" age: 20]
        [#person name: "joe" age: 10]
    ~~~

    ~~~
      search
        p = [#person name age]
        15 < age < 30
      commit
        [dude: p]
    ~~~
  `);
  assert.end();
})

test("range positive increment", (assert) => {
  let expected = {
    insert: [
      ["a", "dude", 1],
      ["a", "dude", 2],
      ["a", "dude", 3],
      ["a", "dude", 4],
      ["a", "dude", 5],
    ],
    remove: []
  };
  evaluate(assert, expected, `
    ~~~
      search
        i = range[from: 1 to: 5]
      commit
        [| dude: i]
    ~~~
  `);
  assert.end();
})

test("range negative increment", (assert) => {
  let expected = {
    insert: [
      ["2", "dude", -1],
      ["2", "dude", -2],
      ["2", "dude", -3],
      ["2", "dude", -4],
      ["2", "dude", -5],
    ],
    remove: []
  };
  evaluate(assert, expected, `
    ~~~
      search
        i = range[from: -1 to: -5 increment: -1]
      commit
        [| dude: i]
    ~~~
  `);
  assert.end();
})

test("range increment on an edge boundary", (assert) => {
  let expected = {
    insert: [
      ["2", "dude", 1],
      ["2", "dude", 4],
    ],
    remove: []
  };
  evaluate(assert, expected, `
    ~~~
      search
        i = range[from: 1 to: 5 increment: 3]
      commit
        [| dude: i]
    ~~~
  `);
  assert.end();
})

test("range with a single increment", (assert) => {
  let expected = {
    insert: [
      ["2", "dude", 1],
    ],
    remove: []
  };
  evaluate(assert, expected, `
    ~~~
      search
        i = range[from: 1 to: 5 increment: 10]
      commit
        [| dude: i]
    ~~~
  `);
  assert.end();
})

test("range with infinite increment", (assert) => {
  let expected = {
    insert: [],
    remove: []
  };
  evaluate(assert, expected, `
    ~~~
      search
        i = range[from: -1 to: -5 increment: 1]
      commit
        [| dude: i]
    ~~~
  `);
  assert.end();
})

test("accessing the same attribute sequence natural joins instead of product joining", (assert) => {
  let expected = {
    insert: [
      ["a","tag","user"],
      ["a","name","Corey Montella"],
      ["5","tag","user"],
      ["5","name","Chris Granger"],
      ["14|2|23","tag","message"],
      ["14|2|23","sender","a"],
      ["14|2|23","text","Hello, Chris"],
      ["14|2|23","eve-auto-index",1],
      ["19|5|23","tag","message"],
      ["19|5|23","sender","5"],
      ["19|5|23","text","Hello there!"],
      ["19|5|23","eve-auto-index",2],
      ["23","tag","conversation"],
      ["23","messages","19|5|23"],
      ["23","messages","14|2|23"],
      ["34|23","tag","div"],
      ["34|23","convos","23"],
      ["34|23","text","Chris Granger - Hello there!"],
      ["34|23","text","Corey Montella - Hello, Chris"],
    ],
    remove: []
  };
  evaluate(assert, expected, `
    We have users:

    ~~~
    commit
      [#user name: "Corey Montella"]
      [#user name: "Chris Granger"]
    ~~~

    And we have conversations with messages between users:

    ~~~
    search
      corey = [#user name: "Corey Montella"]
      chris = [#user name: "Chris Granger"]

    commit
      [#conversation messages:
        [#message sender: corey, text: "Hello, Chris"]
        [#message sender: chris, text: "Hello there!"]]
    ~~~

    Now I want to display all the messages and their senders

    ~~~
    search
      convos =  [#conversation]

    bind @browser
      [#div convos | text: "{{convos.messages.sender.name}} - {{convos.messages.text}}"]
    ~~~
  `);
  assert.end();
})

test("not with no external dependencies", (assert) => {
  let expected = {
    insert: [],
    remove: []
  };
  evaluate(assert, expected, `
    ~~~
    search
      not (9 = 4 + 5)
    commit @browser
      [#success]
    ~~~
  `);
  expected = {
    insert: [
      ["3", "tag", "success"],
    ],
    remove: []
  };
  evaluate(assert, expected, `
    ~~~
    search
      not (2 = 4 + 5)
    commit @browser
      [#success]
    ~~~
  `);
  assert.end();
})


test("not can't provide a variable for an attribute access", (assert) => {
  let expected = {
    insert: [],
    remove: [],
    errors: true,
  };
  evaluate(assert, expected, `
    ~~~
    search
      not(threads = [#zom])
      foo = threads.foo
    bind
      [#foo foo]
    ~~~
  `);
  assert.end();
})

test("not without dependencies filters correctly", (assert) => {
  let expected = {
    insert: [[1, "tag", "foo"]],
    remove: [],
  };
  evaluate(assert, expected, `
    add some stuff
    ~~~
    commit
      [#foo]
    ~~~

    ~~~
    search
      not([#foo])
    bind
      [#bar]
    ~~~
  `);
  assert.end();
})


test("indirect constant equality in if", (assert) => {
  let expected = {
    insert: [
      ["a", "tag", "div"],
      ["a", "text", "1 is true"],
      ["b", "tag", "div"],
      ["b", "text", "2 is false"],
      ["c", "tag", "div"],
      ["c", "text", "3 is false"],
    ],
    remove: [],
  };
  evaluate(assert, expected, `
    ~~~
      search
        one = 1
        x = range[from: 1, to: 3]
        value = if x = one then "true" else "false"

      bind @browser
        [#div text: "{{x}} is {{value}}"]
    ~~~
  `);
  assert.end();
})


test("constant filter in if", (assert) => {
  let expected = {
    insert: [
      ["a", "tag", "div"],
      ["a", "text", 3],
    ],
    remove: [],
  };
  evaluate(assert, expected, `
    ~~~
      search
        x = 3
        "woohoo" = if x < 3 then "cool"
                   else if x >= 3 then "woohoo"

      bind @browser
        [#div text: x]
    ~~~
  `);
  assert.end();
})

<<<<<<< HEAD
test("length function", (assert) => {
  let expected = {
    insert: [
      ["1", "len", "5" ],
    ],
    remove: []
  };
  evaluate(assert, expected, `
    foo bar
    ~~~
      search
        len = length[text: "hello"]
      commit
        [len: len]
    ~~~
  `);
  assert.end();
})

test("length function", (assert) => {
  let expected = {
    insert: [
      ["1", "len", "0" ],
    ],
    remove: []
  };
  evaluate(assert, expected, `
    foo bar
    ~~~
      search
        len = length[text: ""]
      commit
        [len: len]
=======
test("nested if/not expressions correctly get their args set", (assert) => {
  let expected = {
    insert: [
      ["c", "tag", "item"],
      ["c", "idx", 0],
      ["c", "title", "title 0"],
      ["d", "tag", "item"],
      ["d", "idx", 1],
      ["a", "tag", "div"],
      ["a", "text", "0 - title 0"],
      ["b", "tag", "div"],
      ["b", "text", "1 - no title"],
    ],
    remove: [],
  };
  evaluate(assert, expected, `
    add a foo
    ~~~
    search
      item = [#item idx]
      title = if not(item.title) then "no title" else item.title
    bind @browser
      [#div text: "{{idx}} - {{title}}"]
    ~~~

    is test
    ~~~
    commit
      [#item idx: 0 title: "title 0"]
      [#item idx: 1]
>>>>>>> 0d71ac64
    ~~~
  `);
  assert.end();
})<|MERGE_RESOLUTION|>--- conflicted
+++ resolved
@@ -2661,41 +2661,6 @@
   assert.end();
 })
 
-<<<<<<< HEAD
-test("length function", (assert) => {
-  let expected = {
-    insert: [
-      ["1", "len", "5" ],
-    ],
-    remove: []
-  };
-  evaluate(assert, expected, `
-    foo bar
-    ~~~
-      search
-        len = length[text: "hello"]
-      commit
-        [len: len]
-    ~~~
-  `);
-  assert.end();
-})
-
-test("length function", (assert) => {
-  let expected = {
-    insert: [
-      ["1", "len", "0" ],
-    ],
-    remove: []
-  };
-  evaluate(assert, expected, `
-    foo bar
-    ~~~
-      search
-        len = length[text: ""]
-      commit
-        [len: len]
-=======
 test("nested if/not expressions correctly get their args set", (assert) => {
   let expected = {
     insert: [
@@ -2726,7 +2691,6 @@
     commit
       [#item idx: 0 title: "title 0"]
       [#item idx: 1]
->>>>>>> 0d71ac64
     ~~~
   `);
   assert.end();
