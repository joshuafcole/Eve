util = require("util")
math = require("math")
parser = require("parser")

function recurse_print_table(t)
   if t == nil then return nil end
   local result = ""
   for k, v in pairs(t) do
      result = result .. " " .. tostring(k) .. ":"
     if (type(v) == "table") then
        result = result .. "{" .. recurse_print_table(v) .. "}"
     else
        result = result .. tostring(v)
     end
   end
   return result
end

function push(m, x, y)
   m[#m+1] = x
   m[#m+1] = y
end

function flat_print_table(t)
   if type(t) == "table" then
     local result = ""
     for k, v in pairs(t) do
        result = result .. " " .. tostring(k) .. ":"
        result = result .. tostring(v)
     end
     return result
   end
   return tostring(t)
end


function translate_value(x)
   if type(x) == "table" then
      local ct = x.constantType
      if ct == "string" then
         return sstring(x.constant)
      end
      if ct == "number" then
         return snumber(x.constant)
      end
      if ct == "uuid" then
         return suuid(x.constant)
      end
      print ("i couldn't figure out this value", flat_print_table(x))
      return x
   end
   return x
end

function deepcopy(orig)
   local orig_type = type(orig)
   local copy
   if orig_type == 'table' then
       copy = {}
       for orig_key, orig_value in next, orig, nil do
              copy[deepcopy(orig_key)] = deepcopy(orig_value)
       end
    else -- number, string, boolean, etc
       copy = orig
    end
   return copy
end

function shallowcopy(orig)
    local copy = {}
    for k, v in pairs(orig) do
       copy[k] = v
    end
    return copy
end

-- end of util

function empty_env()
   return {alloc=0, freelist = {}, registers = {}, permanent = {}, maxregs = 0}
end

function variable(x)
   return type(x) == "table" and x.type == "variable"
end


function free_register(env, e)
   if env.permanent[e] == nil and env.registers[e] then
     env.freelist[env.registers[e]] = true
     env.registers[e] = nil
     while(env.freelist[env.alloc-1]) do
        env.alloc = env.alloc - 1
        env.freelist[env.alloc] = nil
     end
   end
end

function allocate_register(env, e)
   if not variable(e) or env.registers[e] then return end
   slot = env.alloc
   for index,value in ipairs(env.freelist) do
      slot = math.min(slot, index)
   end
   if slot == env.alloc then env.alloc = env.alloc + 1
   else env.freelist[slot] = nil end
   env.registers[e] = slot
   env.maxregs = math.max(env.maxregs, slot)
   return slot
end

function read_lookup(env, x)
   if variable(x) then
      local r = env.registers[x]
      if not r then
         r = allocate_register(env, x)
         env.registers[x] = r
       end
      return sregister(r)
   end
   return translate_value(x)
end

function write_lookup(env, x)
   -- can't be a constant or unbound
   r = env.registers[x]
   free_register(env, x)
   return sregister(r)
end


function bound_lookup(bindings, x)
   if variable(x) then
         return bindings[x]
   end
   return x
end

function set_to_read_array(env, x)
   local out = {}
   for k, v in pairs(x) do
      out[#out+1] = read_lookup(env, k)
   end
   return out
end

function buildo(name, arms, args, anc, env, tracing)
end

function translate_subproject(n, bound, down, tracing)
   local p = n.projection
   local t = n.nodes
   local prod = n.produces
   local dc, c2, c

   function tail (bound)
      local penv
      penv, dc = down(bound)
      return penv, build_node("terminal", {}, {}, {})
   end

   env, c2 = walk(n.nodes, nil, bound, tail, tracing)
   c = build_node("sub", {dc, c2},
                          set_to_read_array(env, n.projection),
                          set_to_read_array(env, n.produces))
   if tracing then
      local map = {"proj", ""}
      for k, v in pairs(n.projection) do
         push(map, k.name,  read_lookup(env, k))
      end
      c = build_node("trace", {c}, map, {})
   end
   return env, c
end

function translate_object(n, bound, down, tracing)
   local e = n.entity
   local a = n.attribute
   local v = n.value
   local sig = "EAV"
   local ef = read_lookup
   local af = read_lookup
   local vf = read_lookup

   if not bound_lookup(bound, e) then
       sig = "eAV"
       bound[e] = true
       ef = write_lookup
   end
   if not bound_lookup(bound, a) then
       sig = string.sub(sig, 0, 1) .. "aV"
       bound[a] = true
       af = write_lookup
   end
   if not bound_lookup(bound, v) then
       sig = string.sub(sig, 0, 2) .. "v"
       bound[v] = true
       vf = write_lookup
   end

   local env, c = down(bound)
   if tracing then
      c = build_node("trace", {c},
                  {"scan", "" ,
                   "sig", sig,
                   "entity", read_lookup(env,e),
                   "attribute", read_lookup(env, a),
                   "value", read_lookup(env, v)},
                   {})
   end

   return env, build_node("scan", {c}, {sig, ef(env, e), af(env, a), vf(env, v)}, {})
 end


function translate_mutate(n, bound, down, tracing)
   local e = n.entity
   local a = n.attribute
   local v = n.value

   local gen = (variable(e) and not bound[e])
   if (gen) then bound[e] = true end
   local env, c = down(bound)
   local operator = n.operator
   if tracing then
      c = build_node("trace", {c},
                  {operator, "" ,
                   "scope", n.scope,
                   "entity", read_lookup(env,e),
                   "attribute", read_lookup(env, a),
                   "value", read_lookup(env, v)},
                   {})
   end

   local c = build_node(operator, {c},
         {n.scope,
          read_lookup(env,e),
          read_lookup(env,a),
          read_lookup(env,v)},
          {})
   if gen then
      c = build_node("generate", {c}, {write_lookup(env, e)}, {})
   end
   return env, c
end

function translate_union(n, bound, down, tracing)
   local heads
   local c2
   local arms = {}
   tail_bound = shallowcopy(bound)

   for _, v in pairs(n.outputs) do
      tail_bound[v] = true
   end

   local env, c = down(tail_bound)

   local arm_bottom = function (bound)
                         return env, c
                      end

   local orig_perm = shallowcopy(env.permanent)
   for n, _ in pairs(env.registers) do
      env.permanent[n] = true
   end

   for _, v in pairs(n.queries) do
      local c2
      env, c2 = walk(v.unpacked, nil, shallowcopy(bound), arm_bottom, tracing)
      arms[#arms+1] = c2
   end
   env.permanent = orig_perm
   -- currently leaking the perms
   return env, build_node("fork", arms, {}, {})
end

local binaryArgs = {"return", "a", "b"}
local binaryFilterArgs = {"a", "b"}
local mathFunctionArgs = {"return", "a"}
local expressionMap = {
   ["+"] = {"plus", binaryArgs},
   ["-"] = {"minus", binaryArgs},
   ["*"] = {"multiply", binaryArgs},
   ["/"] = {"divide", binaryArgs},
   ["<"] = {"less_than", binaryFilterArgs},
   ["<="] = {"less_than_or_equal", binaryFilterArgs},
   [">"] = {"greater_than", binaryFilterArgs},
   [">="] = {"greater_than_or_equal", binaryFilterArgs},
<<<<<<< HEAD
   ["="] = {"equal", binaryFilterArgs},
   ["!="] = {"not_equal", binaryFilterArgs},
=======
   ["sin"] = {"sin", mathFunctionArgs},
   ["cos"] = {"cos", mathFunctionArgs},
   ["tan"] = {"tan", mathFunctionArgs},
>>>>>>> 49c6038f
}
function translate_expression(n, bound, down, tracing)
   for term in pairs(n.produces) do
      bound[term] = true
   end
   local args = {}
   for _, binding in pairs(n.bindings) do
      args[binding.field] = binding.variable or binding.constant
   end

   local env, c = down(bound)
   local m = expressionMap[n.operator]
   local operator = m[1]
   local schema = m[2]
   if tracing then
      local traceArgs = {operator, ""}
      for _, field in ipairs(schema) do
         if args[field] == nil then
            error("must bind field " .. field .. " for operator " .. n.operator)
         end
         traceArgs[#traceArgs + 1] = field
         traceArgs[#traceArgs + 1] = read_lookup(env, args[field])
      end
      c = build_node("trace", {c}, traceArgs, {})
   end

   local nodeArgs = {}
   for _, field in ipairs(schema) do
      if args[field] == nil then
         error("must bind field " .. field .. " for operator " .. n.operator)
      end
      if field == "return" then
         nodeArgs[#nodeArgs + 1] = write_lookup(env, args[field])
      else
         nodeArgs[#nodeArgs + 1] = read_lookup(env, args[field])
      end
   end
   return env, build_node(operator, {c}, nodeArgs, {})
end

-- this doesn't really need to be disjoint from read lookup, except for concerns about
-- environment mutation - be sure to use the same type multiplexing
function trace_lookup(env, x)
   if variable(x) then
      local r = env.registers[x]
      return sregister(r)
   end
   return translate_value(x)
end

function walk(graph, key, bound, tail, tracing)
   local d, down
   local nk = next(graph, key)
   if not nk then
      return tail(bound)
   end

   local n = graph[nk]

   d = function (bound)
                return walk(graph, nk, bound, tail, tracing)
           end

   if (n.type == "union") then
      return translate_union(n, bound, d, tracing)
   end
   if (n.type == "mutate") then
      return translate_mutate(n, bound, d, tracing)
   end
   if (n.type == "object") then
      return translate_object(n, bound, d, tracing)
   end
   if (n.type == "subproject") then
      return translate_subproject(n, bound, d, tracing)
   end
   if (n.type == "expression") then
      return translate_expression(n, bound, d, tracing)
   end

   print ("ok, so we kind of suck right now and only handle some fixed patterns",
         "type", n.type,
         "entity", flat_print_table(e),
         "attribute", flat_print_table(a),
         "value", flat_print_table(v))
end


function build(graphs, tracing)
   local head
   local heads ={}
   local regs = 0
   tailf = function(b)
               return empty_env(), build_node("terminal", {}, {}, {})
           end
   for _, g in pairs(graphs) do
      local env, program = walk(g, nil, {}, tailf, tracing)
      regs = math.max(regs, env.maxregs + 1)
      heads[#heads+1] = program
   end
   return build_node("fork", heads, {}, {})
end

------------------------------------------------------------
-- Parser interface
------------------------------------------------------------

return {
  build = build
}<|MERGE_RESOLUTION|>--- conflicted
+++ resolved
@@ -287,14 +287,8 @@
    ["<="] = {"less_than_or_equal", binaryFilterArgs},
    [">"] = {"greater_than", binaryFilterArgs},
    [">="] = {"greater_than_or_equal", binaryFilterArgs},
-<<<<<<< HEAD
    ["="] = {"equal", binaryFilterArgs},
    ["!="] = {"not_equal", binaryFilterArgs},
-=======
-   ["sin"] = {"sin", mathFunctionArgs},
-   ["cos"] = {"cos", mathFunctionArgs},
-   ["tan"] = {"tan", mathFunctionArgs},
->>>>>>> 49c6038f
 }
 function translate_expression(n, bound, down, tracing)
    for term in pairs(n.produces) do
