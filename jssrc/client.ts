import {clone, debounce, uuid, sortComparator} from "./util";
import {sentInputValues, activeIds, renderRecords, renderEve} from "./renderer"
import {handleEditorParse} from "./editor"

import {IndexScalar, IndexList, EAV, Record} from "./db"

//---------------------------------------------------------
// Utilities
//---------------------------------------------------------
function safeEav(eav:[any, any, any]):EAV {
  if(eav[0].type == "uuid")  {
    eav[0] = `⦑${eav[0].value}⦒`
  }
  if(eav[1].type == "uuid")  {
    eav[1] = `⦑${eav[1].value}⦒`
  }
  if(eav[2].type == "uuid")  {
    eav[2] = `⦑${eav[2].value}⦒`
  }
  return eav;
}

//---------------------------------------------------------
// Connect the websocket, send the ui code
//---------------------------------------------------------
export var DEBUG:string|boolean = false;

export var indexes = {
  records: new IndexScalar<Record>(), // E -> Record
  dirty: new IndexList<string>(),     // E -> A
  byName: new IndexList<string>(),    // name -> E
  byTag: new IndexList<string>(),     // tag -> E

  // renderer indexes
  byClass: new IndexList<string>(),   // class -> E
  byStyle: new IndexList<string>(),   // style -> E
  byChild: new IndexScalar<string>()  // child -> E
};

function handleDiff(state, diff) {
  let diffEntities = 0;
  let entitiesWithUpdatedValues = {};

  let records = indexes.records;
  let dirty = indexes.dirty;

  for(let remove of diff.remove) {
    let [e, a, v] = safeEav(remove);
    if(!records.index[e]) {
      console.error(`Attempting to remove an attribute of an entity that doesn't exist: ${e}`);
      continue;
    }

    let entity = records.index[e];
    let values = entity[a];
    if(!values) continue;
    dirty.insert(e, a);

    if(values.length <= 1 && values[0] === v) {
      delete entity[a];
    } else {
      let ix = values.indexOf(v);
      if(ix === -1) continue;
      values.splice(ix, 1);
    }

    // Update indexes
    if(a === "tag") indexes.byTag.remove(v, e);
    else if(a === "name") indexes.byName.remove(v, e);
    else if(a === "class") indexes.byClass.remove(v, e);
    else if(a === "style") indexes.byStyle.remove(v, e);
    else if(a === "children") indexes.byChild.remove(v, e);
    else if(a === "value") entitiesWithUpdatedValues[e] = true;

  }

  for(let insert of diff.insert) {
    let [e, a, v] = safeEav(insert);
    let entity = records.index[e];
    if(!entity) {
      entity = {};
      records.insert(e, entity);
      diffEntities++; // Nuke this and use records.dirty
    }

    dirty.insert(e, a);

    if(!entity[a]) entity[a] = [];
    entity[a].push(v);

    // Update indexes
    if(a === "tag") indexes.byTag.insert(v, e);
    else if(a === "name") indexes.byName.insert(v, e);
    else if(a === "class") indexes.byClass.insert(v, e);
    else if(a === "style") indexes.byStyle.insert(v, e);
    else if(a === "children") indexes.byChild.insert(v, e);
    else if(a === "value") entitiesWithUpdatedValues[e] = true;
  }

  // Update value syncing
  for(let e in entitiesWithUpdatedValues) {
    let a = "value";
    let entity = records.index[e];
    if(!entity[a]) {
      sentInputValues[e] = [];
    } else {
      if(entity[a].length > 1) console.error("Unable to set 'value' multiple times on entity", e, entity[a]);
      let value = entity[a][0];
      let sent = sentInputValues[e];
      if(sent && sent[0] === value) {
        dirty.remove(e, a);
        sent.shift();
      } else {
        sentInputValues[e] = [];
      }
    }
  }
  // Trigger all the subscribers of dirty indexes
  for(let indexName in indexes) {
    indexes[indexName].dispatchIfDirty();
  }
  // Clear dirty states afterwards so a subscriber of X can see the dirty state of Y reliably
  for(let indexName in indexes) {
    indexes[indexName].clearDirty();
  }
  // Finally, wipe the dirty E -> A index
  indexes.dirty.clearIndex();
}

let prerendering = false;
var frameRequested = false;

var socket = new WebSocket("ws://" + window.location.host + window.location.pathname, "eve-json");
socket.onmessage = function(msg) {
  let data = JSON.parse(msg.data);
  if(data.type == "result") {
    let state = {entities: indexes.records.index, dirty: indexes.dirty.index};
    handleDiff(state, data);

    let diffEntities = 0;
    if(DEBUG) {
      console.groupCollapsed(`Received Result +${data.insert.length}/-${data.remove.length} (∂Entities: ${diffEntities})`);
      if(DEBUG === true || DEBUG === "diff") {
        console.table(data.insert);
        console.table(data.remove);
      }
      if(DEBUG === true || DEBUG === "state") {
        // we clone here to keep the entities fresh when you want to thumb through them in the log later (since they are rendered lazily)
        let copy = clone(state.entities);

        console.log("Entities", copy);
        console.log("Indexes", indexes);
      }
      console.groupEnd();
    }

    if(document.readyState === "complete") {
      renderEve();
    } else if(!prerendering) {
      prerendering = true;
      document.addEventListener("DOMContentLoaded", function() {
        renderEve();
      });
    }

  } else if(data.type == "error") {
    console.error(data.message, data);
  }
}
socket.onopen = function() {
  console.log("Connected to eve server!");
  onHashChange({});
}
socket.onclose = function() {
  console.log("Disconnected from eve server!");
}

//---------------------------------------------------------
// Bootstrapping interface
//---------------------------------------------------------
interface Block {id: string, name: string, sort: number, line: number};
interface Token {id: string, type: string, sort: number, line: number, surrogateOffset: number, surrogateLength: number};
type Line = Token[]

interface ParseInfo {
  blocks:Block[],
  blockIds:{[id:string]: Block},
  lines:Line[],
  tokenIds:{[id:string]: Token},
}
export var parseInfo:ParseInfo = {blocks: [], lines: [], blockIds: {}, tokenIds: {}};

let updateEditorParse = debounce(handleEditorParse, 1); // @FIXME: We need to listen for any changes to records with those tags



function tokensToParseInfo(tokenIds) {
  let records = indexes.records.index;

  // @FIXME: we don't want to be incremental right now, it's tough.
  tokenIds = indexes.byTag.index["token"];

  let lines:Token[][] = [];
  for(let tokenId of tokenIds) {
    // if(parseInfo.tokenIds[tokenId]) {
    //   let ix = parseInfo..indexOf(parseInfo.tokenIds[tokenId]);
    //   parseInfo.tokens.splice(ix, 1);
    //   parseInfo.tokenIds[tokenId] = undefined;
    // }

    let token = records[tokenId];
    if(!token) continue;
    let line = token.line[0];
    if(!lines[line]) {
      lines[line] = [];
    }
    parseInfo.tokenIds[tokenId] = {
      id: token.id[0],
      type: token.type[0],
      sort: token.sort[0],
      line: token.line[0],
      surrogateOffset: token.surrogateOffset[0],
      surrogateLength: token.surrogateLength[0]
    };
    lines[line].push(parseInfo.tokenIds[tokenId]);
  }

  for(let line of lines) {
    if(!line) continue;
    line.sort(sortComparator);
  }
  parseInfo.lines = lines;
  updateEditorParse(parseInfo);
}
indexes.byTag.subscribe(function(index, dirty) {
  if(!dirty["token"]) return;
  tokensToParseInfo(dirty["token"]);
});

function blocksToParseInfo(blockIds) {
  let records = indexes.records.index;

  // @FIXME: we don't want to be incremental right now, it's tough.
  blockIds = indexes.byTag.index["block"];


  let blocks:Block[] = [];
  for(let blockId of blockIds) {
    // if(parseInfo.blockIds[blockId]) {
    //   let ix = parseInfo.blocks.indexOf(parseInfo.blockIds[blockId]);
    //   parseInfo.blocks.splice(ix, 1);
    //   parseInfo.blockIds[blockId] = undefined;
    // }
    let block = records[blockId];
    if(!block) continue;
    parseInfo.blockIds[blockId] = {id: blockId, name: block.name[0], sort: block.sort[0], line: block.line[0]};
    blocks.push(parseInfo.blockIds[blockId]);
  }
  blocks.sort(sortComparator);
  parseInfo.blocks = blocks;
  updateEditorParse(parseInfo);
}
indexes.byTag.subscribe(function(index, dirty) {
  if(!dirty["block"]) return;
  blocksToParseInfo(dirty["block"]);
});

function handleEditorUpdates(index, dirty) {
  let blockIds:string[] = [];
  let tokenIds:string[] = [];
  for(let recordId in dirty) {
    if(parseInfo.blockIds[recordId]) blockIds.push(recordId);
    if(parseInfo.tokenIds[recordId]) tokenIds.push(recordId);
  }
  if(blockIds.length) blocksToParseInfo(blockIds);
  if(tokenIds.length) tokensToParseInfo(tokenIds);
}
indexes.dirty.subscribe(handleEditorUpdates);

function renderOnChange(index, dirty) {
  renderRecords();
}
indexes.dirty.subscribe(renderOnChange);

function printDebugRecords(index, dirty) {
  for(let recordId in dirty) {
    let record = indexes.records.index[recordId];
    if(record.tag && record.tag.indexOf("debug") !== -1) {
      console.info(record);
    }
  }
}
indexes.dirty.subscribe(printDebugRecords);


//---------------------------------------------------------
// Communication helpers
//---------------------------------------------------------

<<<<<<< HEAD
export function sendEvent(query) {
  //console.log("QUERY", query);
=======
function recordToEAVs(record) {
  if(!record) return;
  let eavs = [];
  if(record.id && record.id.constructor === Array) throw new Error("Unable to apply multiple ids to the same record: " + JSON.stringify(record));
  if(!record.id) record.id = uuid();
  record.id = "" + record.id + "";
  let e = record.id;

  for(let a in record) {
    if(record[a] === undefined) continue;
    if(a === "id") continue;
    if(record[a].constructor === Array) {
      for(let v of record[a]) {
        if(typeof v === "object") {
          eavs.push.apply(eavs, recordToEAVs(v));
          eavs.push([e, a, v.id]);
        } else {
          eavs.push([e, a, v]);
        }
      }
    } else {
      let v = record[a];
      if(typeof v === "object") {
        eavs.push.apply(eavs, recordToEAVs(v));
        eavs.push([e, a, v.id]);
      } else {
        eavs.push([e, a, v]);
      }
    }
  }
  return eavs;
}

export function sendEvent(records:any[]) {
  if(!records || !records.length) return;
  let eavs = [];
  for(let record of records) {
    eavs.push.apply(eavs, recordToEAVs(record));
  }

>>>>>>> 28707ee8
  if(socket && socket.readyState == 1) {
    socket.send(JSON.stringify({type: "event", insert: eavs}))
  }
}

export function sendSwap(query) {
  if(socket && socket.readyState == 1) {
    socket.send(JSON.stringify({scope: "root", type: "swap", query}))
  }
}

export function sendSave(query) {
  if(socket && socket.readyState == 1) {
    socket.send(JSON.stringify({scope: "root", type: "save", query}))
  }
}

export function sendParse(query) {
  if(socket && socket.readyState == 1) {
    socket.send(JSON.stringify({scope: "root", type: "parse", query}))
  }
}

//---------------------------------------------------------
// Handlers
//---------------------------------------------------------

function onHashChange(event) {
  let hash = window.location.hash.substr(1);
  if(hash[0] == "/") hash = hash.substr(1);

  let segments = hash.split("/").map(function(seg, ix) {
    return {id: uuid(), index: ix + 1, value: seg};
  });

  sendEvent([
    {tag: "url-change", "hash-segment": segments}
  ]);
}

window.addEventListener("hashchange", onHashChange);<|MERGE_RESOLUTION|>--- conflicted
+++ resolved
@@ -297,13 +297,9 @@
 // Communication helpers
 //---------------------------------------------------------
 
-<<<<<<< HEAD
-export function sendEvent(query) {
-  //console.log("QUERY", query);
-=======
 function recordToEAVs(record) {
   if(!record) return;
-  let eavs = [];
+  let eavs:EAV[] = [];
   if(record.id && record.id.constructor === Array) throw new Error("Unable to apply multiple ids to the same record: " + JSON.stringify(record));
   if(!record.id) record.id = uuid();
   record.id = "" + record.id + "";
@@ -340,8 +336,6 @@
   for(let record of records) {
     eavs.push.apply(eavs, recordToEAVs(record));
   }
-
->>>>>>> 28707ee8
   if(socket && socket.readyState == 1) {
     socket.send(JSON.stringify({type: "event", insert: eavs}))
   }
