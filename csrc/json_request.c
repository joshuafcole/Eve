--- conflicted
+++ resolved
@@ -60,21 +60,12 @@
     bprintf(out, "{\"type\":\"result\", \"insert\":[");
     int start = 0;
     
-<<<<<<< HEAD
-    vector_foreach(i, tuples){
-=======
-    vector_foreach(v, i){
->>>>>>> d0308cf8
+    vector_foreach(tuples, i){
         int count = 0;
 
         if (start++ != 0) bprintf(out, ",");
         bprintf(out, "["); 
-<<<<<<< HEAD
-        vector_foreach(j, i){
-=======
         vector_foreach(i, j){
-            
->>>>>>> d0308cf8
             print_value_json(out, j);
             if (count ++ < 2) {
                 bprintf(out, ",  ");
