#include <runtime.h>
#include <http/http.h>
#include <luanne.h>

typedef struct json_session {
    heap h;
    table current_session;
    table current_delta;
    table persisted;
    buffer_handler write; // to weboscket
    uuid event_uuid;
    buffer graph;
    table scopes;
    bag root, session;
    boolean tracing;
    evaluation ev;
    heap eh;
} *json_session;


// FIXME: because we allow you to swap the program out, we have to have
// a way to swap out the root parse graph. For now, we're doing this as
// a global, which locks us into having only one program running, but
// we should figure out a way to close over this in some useful way, while
// allowing updating the program.
static buffer root_graph;
static char *exec_path;

extern thunk ignore;

static CONTINUATION_1_0(send_destroy, heap);
static void send_destroy(heap h)
{
    destroy(h);
}

static void format_vector(buffer out, vector v)
{
    int start = 0;
    vector_foreach(v, i){
        int count = 0;
        if (start++ != 0) bprintf(out, ",");
        bprintf(out, "[");
        vector_foreach(i, j){
            print_value_json(out, j);
            if (count ++ < 2) {
                bprintf(out, ",  ");
            }
        }
        bprintf(out, "]");
    }
}

// always call this guy independent of commit so that we get an update,
// even on empty, after the first evaluation. warning, destroys
// his heap
static void send_guy(heap h, buffer_handler output, values_diff diff)
{
    string out = allocate_string(h);
    bprintf(out, "{\"type\":\"result\", \"insert\":[");
    format_vector(out, diff->insert);
    bprintf(out, "], \"remove\": [");
    format_vector(out, diff->remove);
    bprintf(out, "]}");
    apply(output, out, cont(h, send_destroy, h));
}

static void send_error(heap h, buffer_handler output, char* message)
{
    void * address = __builtin_return_address(1);
    string out = allocate_string(h);
    string stack = allocate_string(h);
    get_stack_trace(&stack);
    bprintf(out, "{\"type\":\"error\", \"stage\": \"executor\", \"offsets\": \"%b\", \"message\": \"%s\"}", stack, message);
    apply(output, out, cont(h, send_destroy, h));
}

static CONTINUATION_1_1(handle_error, json_session, char *);
static void handle_error(json_session session, char * message) {
    heap h = allocate_rolling(pages, sstring("error handler"));
    send_error(h, session->write, message);
}

static void send_full_parse(heap h, buffer_handler output, string parse)
{
    string out = allocate_string(h);
    bprintf(out, "{\"type\":\"full_parse\", \"parse\": ");
    buffer_append(out, bref(parse, 0), buffer_length(parse));
    bprintf(out, "}");
    apply(output, out, cont(h, send_destroy, h));
}

static void dump_display(buffer dest, node source)
{
    boolean first=true;
    bprintf(dest, "{");
    table_foreach(source->display, k, v) {
        // @FIXME: Correctly print variadic arguments
        if(k != sym(variadic)) {
            bprintf(dest, "%s%v: \"%b\"", !first?", ":"", k, v);
            first = false;
        }
    }
    bprintf(dest, "}");
}

static void send_cnode_graph(heap h, buffer_handler output, node head)
{
    string out = allocate_string(h);

    bprintf(out, "{\"type\":\"node_graph\", \"head\": \"%v\", \"nodes\":{", head->id);
    vector to_scan = allocate_vector(h, 10);
    vector_insert(to_scan, head);
    int nodeComma = 0;
    vector_foreach(to_scan, n){
        node current = (node) n;
        if(nodeComma) {
            bprintf(out, ",");
        }
        bprintf(out, "\"%v\": {\"id\": \"%v\", \"type\": %v, \"arms\": [", current->id, current->id, current->type);
        int needsComma = 0;
        vector_foreach(current->arms, arm) {
            vector_insert(to_scan, arm);
            if(needsComma) {
                bprintf(out, ",");
            }
            bprintf(out, "\"%v\"", ((node)arm)->id);
            needsComma = 1;
        }
        bprintf(out, "]");

        // xxx is in display props now
        if(current->type == intern_cstring("scan")) {
            bprintf(out, ", \"scan_type\": %v", table_find(current->arguments, sym(sig)));
        }
        bprintf(out, ", \"display\":");
        dump_display(out, current);

        bprintf(out, "}");
        nodeComma = 1;
    }

    bprintf(out, "}");
    bprintf(out, "}");
    apply(output, out, ignore);
}

static void send_node_times(heap h, buffer_handler output, node head, table counts)
{
    string out = allocate_string(h);
    u64 time = (u64)table_find(counts, sym(time));
    u64 cycle_time = (u64)table_find(counts, sym(cycle-time));
    u64 iterations = (u64)table_find(counts, sym(iterations));

    bprintf(out, "{\"type\":\"node_times\", \"total_time\": %t, \"cycle_time\": %u, \"iterations\": %d, \"head\": \"%v\", \"nodes\":{", time, cycle_time, iterations, head->id);
    vector to_scan = allocate_vector(h, 10);
    vector_insert(to_scan, head);
    int nodeComma = 0;
    vector_foreach(to_scan, n){
        node current = (node) n;
        vector_foreach(current->arms, arm) {
            vector_insert(to_scan, arm);
        }
        perf p = table_find(counts, current);
        if(p) {
            if(nodeComma) bprintf(out, ",");
            bprintf(out, "\"%v\": {\"count\": %u, \"time\": %l}", current->id, p->count, p->time);
            nodeComma = 1;
        }
    }

    bprintf(out, "}");
    bprintf(out, "}");
    apply(output, out, ignore);
}

// solution should already contain the diffs against persisted...except missing support (diane)
static CONTINUATION_1_2(send_response, json_session, table, table);
static void send_response(json_session session, table solution, table counters)
{
    heap h = allocate_rolling(pages, sstring("response"));
    heap p = allocate_rolling(pages, sstring("response delta"));
    table results = create_value_vector_table(p);

    edb_foreach((edb)session->session, e, a, v, c, _)
        table_set(results, build_vector(p, e, a, v), etrue);

    if(solution) {
        bag ev = table_find(solution, session->event_uuid);
        if (ev){
            edb_foreach((edb)ev, e, a, v, c, _)
                table_set(results, build_vector(p, e, a, v), etrue);
        }
    }

    table_foreach(session->persisted, k, scopeBag) {
        table_foreach(((bag)scopeBag)->implications, impl, _) {
            send_node_times(h, session->write, ((compiled)impl)->head, counters);
        }
    }

    values_diff diff = diff_value_vector_tables(p, session->current_delta, results);
    // destructs h
    send_guy(h, session->write, diff);

    destroy(session->current_delta->h);
    session->current_delta = results;
}

void send_parse(json_session session, buffer query)
{
    heap h = allocate_rolling(pages, sstring("parse response"));
    string out = allocate_string(h);
    interpreter lua = get_lua();
    value json = lua_run_module_func(lua, query, "parser", "parseJSON");
    estring json_estring = json;
    buffer_append(out, json_estring->body, json_estring->length);
    free_lua(lua);
    // send the json message
    apply(session->write, out, cont(h, send_destroy, h));
}


CONTINUATION_1_2(handle_json_query, json_session, bag, uuid);
void handle_json_query(json_session session, bag in, uuid root)
{
    if (in == 0) {
        close_evaluation(session->ev);
        destroy(session->h);
        return;
    }

    estring t = lookupv((edb)in, root, sym(type));
    estring q = lookupv((edb)in, root, sym(query));
    buffer desc;
    string x = q?alloca_wrap_buffer(q->body, q->length):0;

    if (t == sym(query)) {
        inject_event(session->ev, x, session->tracing);
    }
    if (t == sym(swap)) {
        close_evaluation(session->ev);
        // xxx - reflection
<<<<<<< HEAD
        session->root->implications =  allocate_table(session->h, key_from_pointer, compare_pointer);
        vector nodes = compile_eve(init, x, session->tracing,  &desc);
=======
        j->root->implications =  allocate_table(((edb)j->root)->h, key_from_pointer, compare_pointer);
        vector nodes = compile_eve(init, x, j->tracing,  &desc);
>>>>>>> 0496451c
        root_graph = desc;
        session->graph = desc;
        heap graph_heap = allocate_rolling(pages, sstring("initial graphs"));
        vector_foreach(nodes, node) {
            // xxx - reflection
            table_set(session->root->implications, node, (void *)1);
            send_cnode_graph(graph_heap, session->write, ((compiled)node)->head);
        }
        // send full parse destroys the heap
        if(session->graph) {
            send_full_parse(graph_heap, session->write, session->graph);
        } else {
            destroy(graph_heap);
        }
        session->ev = build_evaluation(session->scopes, session->persisted, cont(session->h, send_response, session), cont(session->h, handle_error, session));
        run_solver(session->ev);
    }
    if (t == sym(parse)) {
        send_parse(session, alloca_wrap_buffer(q->body, q->length));
    }
    if (t == sym(save)) {
        write_file(exec_path, alloca_wrap_buffer(q->body, q->length));
    }
}


CONTINUATION_2_4(new_json_session,
                 bag, boolean,
                 buffer_handler, bag, uuid, register_read)
void new_json_session(bag root, boolean tracing,
                      buffer_handler write, bag b, uuid u, register_read reg)
{
    heap h = allocate_rolling(pages, sstring("session"));
    uuid su = generate_uuid();
    json_session session = allocate(h, sizeof(struct json_session));
    session->h = h;
    session->root = root;
    session->tracing = tracing;
    session->session = (bag)create_edb(h, su, 0);
    session->current_delta = create_value_vector_table(allocate_rolling(pages, sstring("trash")));
    session->event_uuid = generate_uuid();
    session->graph = root_graph;
    session->persisted = create_value_table(h);
    table_set(session->persisted, session->root->u, session->root);
    table_set(session->persisted, session->session->u, session->session);
    session->scopes = create_value_table(session->h);
    table_set(session->scopes, intern_cstring("session"), session->session->u);
    table_set(session->scopes, intern_cstring("all"), session->root->u);
    table_set(session->scopes, intern_cstring("event"), session->event_uuid);
    session->eh = allocate_rolling(pages, sstring("eval"));
    session->ev = build_evaluation(session->scopes, session->persisted, cont(session->h, send_response, session), cont(session->h, handle_error, session));
    session->write = websocket_send_upgrade(session->eh, b, u,
                                      write,
                                      parse_json(session->eh, cont(h, handle_json_query, session)),
                                      reg);

    // send the graphs
    heap graph_heap = allocate_rolling(pages, sstring("initial graphs"));
    table_foreach(session->persisted, k, scopeBag) {
        table_foreach(((bag)scopeBag)->implications, impl, _) {
            send_cnode_graph(graph_heap, session->write, ((compiled)impl)->head);
        }
    }
    // send full parse destroys the heap
    if(session->graph) {
        send_full_parse(graph_heap, session->write, session->graph);
    } else {
        destroy(graph_heap);
    }
    inject_event(session->ev, aprintf(session->h,"init!\n```\nbind\n      [#session-connect]\n```"), session->tracing);
}

void init_json_service(http_server h, bag root, boolean tracing, buffer graph, char *exec_file_path)
{
    root_graph = graph;
    exec_path = exec_file_path;
    http_register_service(h, cont(init, new_json_session, root, tracing), sstring("/ws"));
}<|MERGE_RESOLUTION|>--- conflicted
+++ resolved
@@ -241,13 +241,8 @@
     if (t == sym(swap)) {
         close_evaluation(session->ev);
         // xxx - reflection
-<<<<<<< HEAD
-        session->root->implications =  allocate_table(session->h, key_from_pointer, compare_pointer);
-        vector nodes = compile_eve(init, x, session->tracing,  &desc);
-=======
-        j->root->implications =  allocate_table(((edb)j->root)->h, key_from_pointer, compare_pointer);
-        vector nodes = compile_eve(init, x, j->tracing,  &desc);
->>>>>>> 0496451c
+        session->root->implications =  allocate_table(((edb)session->root)->h, key_from_pointer, compare_pointer);
+        vector nodes = compile_eve(init, x, session->tracing, &desc);
         root_graph = desc;
         session->graph = desc;
         heap graph_heap = allocate_rolling(pages, sstring("initial graphs"));
