--- conflicted
+++ resolved
@@ -1,15 +1,6 @@
 #include <runtime.h>
 #include <unistd.h>
 
-<<<<<<< HEAD
-typedef struct level {
-    table lookup;
-    table listeners;
-} *level;
-
-    
-=======
->>>>>>> c4b316a2
 struct bag {
     table listeners;
     table eav;
@@ -89,8 +80,6 @@
     }
 }
 
-<<<<<<< HEAD
-
 // seems like we could scope this for testing purposes
 static table bag_table;
 
@@ -102,21 +91,18 @@
     table_set(bag_table, x, i);
 }
 
-bag create_bag() 
-=======
+
 // its probably going to be better to keep a global guy with
 // reference counts because of the object sharing, but this is
 // ok for today
-bag create_bag(value bag_id)
->>>>>>> c4b316a2
+bag create_bag()
 {
     
     heap h = allocate_rolling(pages);
     bag b = allocate(h, sizeof(struct bag));
-    b->h = h ;
+    b->h = h;
     b->eav = create_value_table(h);
     b->ave = create_value_table(h);
-
     return b;
 }
 
@@ -137,58 +123,36 @@
     }
 }
 
-
-static void indent(buffer out, int x)
+void multibag_insert(mutibag m, uuid b, value e, value a, value v)
 {
-    for (int i= 0; i< x; i++)
-        buffer_write_byte(out, ' ');
+    
 }
 
-static void value_print(buffer out, value v)
+void multibag_insert(mutibag m, uuid u, value e, value a, value v)
 {
-    switch(type_of(v)) {
-    case uuid_space:
-        bprintf(out , "%X", wrap_buffer(init, v, UUID_LENGTH));
-        break;
-        //    case float_space:
-        //        break;
-    case estring_space:
-        {
-            string_intermediate si = v;
-            bprintf(out , "\"");
-            buffer_append(out, si->body, si->length);
-            bprintf(out , "\"");
-        }
-        break;
-    default:
-        // xxx runtime error
-        write (1, "wth!@\n", 6);
+    bag b;
+    if (!(b = table_find(m, u))){
+        b = allocate_bag(m->h);
+        table_set(m, u, b);
     }
-
+    edb_insert(b, e, a, v);
 }
 
+   
 string bag_dump(heap h, bag b)
 {
     buffer out = allocate_string(h);
     foreach_table(b->eav, e, avl) {
         int start = buffer_length(out);
-        int afirst = 0;
-        value_print(out, e);
-        indent(out, 1);
+        bprintf(b, "%v ", e);
         int ind = buffer_length(out)-start;
-
+        
         foreach_table(((table)avl), a, vl) {
             int start = buffer_length(out);
-            int vfirst = 0;
-            if (afirst++) indent(out, ind);
-            value_print(out, a);
-            indent(out, 1);
+            bprintf(out, "%S%v ", ind, a);
             int ind2 = ind+buffer_length(out)-start;
-            foreach_table(((table)vl), v, _) {
-                if (vfirst++) indent(out, ind2);
-                value_print(out, v);
-                buffer_write_byte(out, '\n');
-            }
+            foreach_table(((table)vl), v, _) 
+                bprintf(out, "%S%v\n", ind2, v);
         }
     }
     return out;
