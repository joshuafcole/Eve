#include <runtime.h>
#include <unistd.h>
#include <exec.h>
#include <unix.h>

static CONTINUATION_3_3(do_sub_tail, perf, value, vector, heap, operator, value *);
static void do_sub_tail(perf p,
                        value resreg,
                        vector outputs,
                        heap h, operator op, value *r)
{
    // just drop flush and remove on the floor
    if ( op == op_insert) {
        start_perf(p);
        table results = lookup(r, resreg);
        vector result = allocate_vector(results->h, vector_length(outputs));
        extract(result, outputs, r);
        table_set(results, result, etrue);
        stop_perf(p);
    }
}

static execf build_sub_tail(block bk, node n)
{
    value resreg = vector_get(vector_get(n->arguments, 1), 0);
    return cont(bk->h,
                do_sub_tail,
                register_perf(bk->ev, n),
                resreg,
                vector_get(n->arguments, 0));
}


typedef struct sub {
    vector v;
    vector inputs;
    vector outputs;
    vector ids;
    table ids_cache; //these persist for all time
    table previous;
    table moved;
    table results;
    execf leg, next;
    value resreg;
    heap h;
    evaluation e;
    ticks t;
    boolean id_collapse;
} *sub;


static void delete_missing(heap h, sub s, value *r)
{
    if (s->previous) {
        table_foreach(s->previous, k, v) {
            if (!table_find(s->moved, k)) {
                table_foreach((table)v, n, _) {
                    copyout(r, s->outputs, n);
                    apply(s->next, h, op_remove, r);
                }
            }
        }
    }
}


static CONTINUATION_1_1(end_o_sub, sub, boolean);
static void end_o_sub(sub s, boolean finished)
{
    if (finished) {
        s->previous = s->results;
    }
    s->results = create_value_vector_table(s->h);
    s->moved = create_value_vector_table(s->h);
}


static void set_ids_each(sub s, vector key, value *r)
{
    vector_foreach(s->ids, i)
        store(r, i, generate_uuid());
}


static void set_ids(sub s, vector key, value *r)
{
    vector k;

    if (!(k = table_find(s->ids_cache, key))) {
        int len = vector_length(s->ids);
        k = allocate_vector(s->h, len);
        for (int i= 0; i < len; i++)
            vector_set(k, i, generate_uuid());
        table_set(s->ids_cache, key, k);
    }
    copyout(r, s->ids, k);
}

static CONTINUATION_2_3(do_sub, perf, sub, heap, operator, value *);
static void do_sub(perf p, sub s, heap h, operator op, value *r)
{
    start_perf(p);

    // dont manage deletions across fixed point
    if (s->t != s->e->t) {
        s->previous = 0;
        s->t = s->e->t;
        s->results = create_value_vector_table(s->h);
    }

    if (op == op_close) {
        destroy(s->h);
        return;
    }

    if (op == op_flush) {
        delete_missing(h, s, r);
        apply(s->next, h, op, r);
        return;
    }

    table res;
    extract(s->v, s->inputs, r);
    vector key;

    if (!(res = table_find(s->results, s->v))){
        // table_find_key only exists because we want to reuse the key allocation
        if (s->previous && (res = table_find_key(s->previous, s->v, (void **)&key))) {
            table_set(s->moved, key, etrue);
        } else {
            res = create_value_vector_table(s->h);
            key = allocate_vector(s->h, vector_length(s->inputs));
            extract(key, s->inputs, r);
            store(r, s->resreg, res);
            if (s->id_collapse) {
                set_ids(s, key, r);
            } else{
                vector_foreach(s->ids, i)
                    store(r, i, generate_uuid());
            }
            apply(s->leg, h, op, r);
        }
        table_set(s->results, key, res);
    }

    // cross
    table_foreach(res, n, _) {
        copyout(r, s->outputs, n);
        apply(s->next, h, op, r);
    }
    stop_perf(p);
}


static execf build_sub(block bk, node n)
{
    sub s = allocate(bk->h, sizeof(struct sub));
    s->h = bk->h;
    s->results = create_value_vector_table(s->h);
    s->moved = create_value_vector_table(s->h);
    s->ids_cache = create_value_vector_table(s->h);
    s->inputs = vector_get(n->arguments, 0);
    s->v = allocate_vector(s->h, vector_length(s->inputs));
    s->leg = resolve_cfg(bk, n, 1);
    s->outputs = vector_get(n->arguments, 1);
    s->previous = 0;
    s->resreg = vector_get(vector_get(n->arguments, 2), 0);
    s->ids = vector_get(n->arguments, 3);
    s->h = s->h;
    s->next = resolve_cfg(bk, n, 0);
    s->id_collapse = vector_get(vector_get(n->arguments, 4), 0) == etrue?true:false;
    s->e = bk->ev;
    s->t = bk->ev->t;
    vector_insert(bk->finish, cont(s->h, end_o_sub, s));
    return cont(s->h,
                do_sub,
                register_perf(bk->ev, n),
                s);

}


<<<<<<< HEAD
static CONTINUATION_5_3(do_subagg,
                        int *, execf, table *, vector, vector,
                        heap, operator, value *);
static void do_subagg(int *count, execf next, table *proj_seen, vector v, vector inputs,
=======
static CONTINUATION_8_3(do_subagg,
                        perf, execf, execf, value, table, vector, vector, vector,
                        heap, operator, value *);
static void do_subagg(perf p, execf next, execf leg, value resreg,
                      table results, vector v, vector inputs, vector outputs,
>>>>>>> 6b3a912f
                      heap h, operator op, value *r)
{
    start_perf(p);
    if (op == op_flush) {
        apply(next, h, op, r);
        *proj_seen = create_value_vector_table((*proj_seen)->h);
        return;
    }

<<<<<<< HEAD
    *count = *count + 1;
=======
    table res;
>>>>>>> 6b3a912f
    extract(v, inputs, r);

    if (! table_find(*proj_seen, v)){
        vector key = allocate_vector((*proj_seen)->h, vector_length(inputs));
        extract(key, inputs, r);
        table_set(*proj_seen, key, (void*)1);
        apply(next, h, op, r);
    }
    stop_perf(p);
}


static execf build_subagg(block bk, node n)
{
    table* proj_seen = allocate(bk->h, sizeof(table));
    *proj_seen = create_value_vector_table(bk->h);
    vector v = allocate_vector(bk->h, vector_length(vector_get(n->arguments, 0)));
    return cont(bk->h,
                do_subagg,
                register_perf(bk->ev, n),
                resolve_cfg(bk, n, 0),
                proj_seen,
                v,
                vector_get(n->arguments, 0));
}

<<<<<<< HEAD
static CONTINUATION_3_3(do_choose_tail, int *, execf, value, heap, operator, value *);
static void do_choose_tail(int *count, execf next, value flag, heap h, operator op, value *r)
{
    if ((op != op_flush) && (op != op_close)) {
        *count = *count + 1;
=======

static CONTINUATION_3_3(do_choose_tail, perf, execf, value, heap, operator, value *);
static void do_choose_tail(perf p, execf next, value flag, heap h, operator op, value *r)
{
    start_perf(p);
    if (op != op_flush) {
>>>>>>> 6b3a912f
        store(r, flag, etrue);
        if (next)
            apply(next, h, op, r);
    }
<<<<<<< HEAD
=======
    if (next)
        apply(next, h, op, r);
    stop_perf(p);
>>>>>>> 6b3a912f
}

static execf build_choose_tail(block bk, node n)
{
    table results = create_value_vector_table(bk->h);
    // gonna share this one today
    vector v = allocate_vector(bk->h, vector_length(n->arguments));
    return cont(bk->h,
                do_choose_tail,
                register_perf(bk->ev, n),
                (vector_length(n->arms) > 0)? resolve_cfg(bk, n, 0):0,
                vector_get(vector_get(n->arguments, 0), 0));
}

<<<<<<< HEAD
static CONTINUATION_4_3(do_choose, int *, execf, vector, value, heap, operator, value *);
static void do_choose(int *count, execf n, vector legs, value flag, heap h, operator op, value *r)
{
    if ((op == op_flush) || (op == op_close)) {
      apply(n, h, op, r);
=======
static CONTINUATION_3_3(do_choose, perf, vector, value, heap, operator, value *);
static void do_choose(perf p, vector legs, value flag, heap h, operator op, value *r)
{
    start_perf(p);
    if (op == op_flush) {
        vector_foreach (legs, i){
            apply((execf) i, h, op, r);
        }
>>>>>>> 6b3a912f
    } else {
        r[toreg(flag)] = efalse;
        vector_foreach (legs, i){
            apply((execf) i, h, op, r);
            apply((execf) i, h, op_flush, r);
            if (r[toreg(flag)] == etrue) {
                return;
            }
        }
    }
    stop_perf(p);
}


static execf build_choose(block bk, node n)
{
    int arms = vector_length(n->arms);
    vector v = allocate_vector(bk->h, arms - 1);
    for (int i = 1 ; i < arms; i++ )
        vector_set(v, i - 1, resolve_cfg(bk, n, i));

    return cont(bk->h,
                do_choose,
<<<<<<< HEAD
                register_counter(bk->ev, n),
                resolve_cfg(bk, n, 0),
=======
                register_perf(bk->ev, n),
>>>>>>> 6b3a912f
                v,
                vector_get(vector_get(n->arguments, 0), 0));
}


static CONTINUATION_4_3(do_not, perf, execf, execf, value, heap, operator, value *);
static void do_not(perf p, execf next, execf leg, value flag, heap h, operator op, value *r)
{
    start_perf(p);
    // should also flush down the leg
    if (op == op_flush) {
        apply(next, h, op, r);
        return;
    }
    store(r, flag, efalse);

    apply(leg, h,op, r);

    if (lookup(r, flag) == efalse)
        apply(next, h, op, r);
    stop_perf(p);
}


static execf build_not(block bk, node n)
{
    return cont(bk->h,
                do_not,
                register_perf(bk->ev, n),
                resolve_cfg(bk, n, 0),
                resolve_cfg(bk, n, 1),
                vector_get(vector_get(n->arguments, 0), 0));
}


static CONTINUATION_4_3(do_move, perf, execf, value,  value, heap, operator, value *);
static void do_move(perf p, execf n, value dest, value src, heap h, operator op, value *r)
{
    start_perf(p);
    if (op == op_insert) {
        store(r, dest, lookup(r, src));
    }
    apply(n, h, op, r);
    stop_perf(p);
}


static execf build_move(block bk, node n)
{
    vector a = vector_get(n->arguments, 0);
    return cont(bk->h, do_move,
                register_perf(bk->ev, n),
                resolve_cfg(bk, n, 0),
                vector_get(a, 0),
                vector_get(a, 1));
}


static CONTINUATION_3_3(do_merge, execf, int, u32 *, heap, operator, value *);
static void do_merge(execf n, int count, u32 *total, heap h, operator op, value *r)
{
    if (op == op_flush) {
        *total = *total +1;
        if (*total == count) {
            *total = 0;
        } else return;
    }
    apply(n, h, op, r);
}

static execf build_merge(block bk, node n)
{
    u32 *c = allocate(bk->h, sizeof(u32));
    *c = 0;
    return cont(bk->h, do_merge, resolve_cfg(bk, n, 0),
                (int)*(double *)vector_get(vector_get(n->arguments, 0), 0),
                c);
}

static CONTINUATION_1_3(do_terminal, block, heap, operator, value *);
static void do_terminal(block bk, heap h, operator op, value *r)
{
    if (op == op_insert) apply(bk->ev->terminal);

    if (op == op_close) destroy(bk->h);
}

static execf build_terminal(block bk, node n)
{
    return cont(bk->h, do_terminal, bk);
}

static CONTINUATION_7_3(do_time,
                        block, perf, execf, value, value, value, timer,
                        heap, operator, value *);
static void do_time(block bk, perf p, execf n, value s, value m, value hour, timer t, heap h, operator op, value *r)
{
    start_perf(p);
    if (op == op_close) {
        remove_timer(t);
    }
    if (op == op_insert) {
        unsigned int seconds, minutes,  hours;
        clocktime(bk->ev->t, &hours, &minutes, &seconds);
        value sv = box_float((double)seconds);
        value mv = box_float((double)minutes);
        value hv = box_float((double)hours);
        store(r, s, sv);
        store(r, m, mv);
        store(r, hour, hv);
    }
    apply(n, h, op, r);
    stop_perf(p);
}

static CONTINUATION_1_0(time_expire, block);
static void time_expire(block bk)
{
    run_solver(bk->ev);
}

// xxx  - handle the bound case
static execf build_time(block bk, node n, execf *arms)
{
    vector a = vector_get(n->arguments, 0);
    timer t =register_periodic_timer(seconds(1), cont(bk->h, time_expire, bk));
    return cont(bk->h,
                do_time,
                bk,
                register_perf(bk->ev, n),
                resolve_cfg(bk, n, 0),
                vector_get(a, 1),
                vector_get(a, 2),
                vector_get(a, 3),
                t);
}


static CONTINUATION_3_3(do_fork, perf, int, execf *, heap, operator, value *) ;
static void do_fork(perf p, int legs, execf *b, heap h, operator op, value *r)
{
    if ((op != op_flush) && (op != op_close)) {
        start_perf(p);
        stop_perf(p);
    }
    for (int i =0; i<legs ;i ++) apply(b[i], h, op, r);
}

static execf build_fork(block bk, node n)
{
    int count = vector_length(n->arms);
    execf *a = allocate(bk->h, sizeof(execf) * count);

    for (int i=0; i < count; i++)
        a[i] = resolve_cfg(bk, n, i);
    return cont(bk->h, do_fork, register_perf(bk->ev, n), count, a);
}

static CONTINUATION_2_3(do_trace, execf, vector, heap, operator, value *);
static void do_trace(execf n, vector terms, heap h, operator op, value *r)
{
    prf("%s|", (op == op_insert ? "insert" : (op == op_flush) ? "flush " : "close "));
    for (int i=0; i<vector_length(terms); i+=2) {
      prf(" %v %v", lookup(r, vector_get(terms, i)), lookup(r, vector_get(terms, i+1)));
    }
    write(1, "\n", 1);
    apply(n, h, op, r);
}

static execf build_trace(block bk, node n, execf *arms)
{
    return cont(bk->h,
                do_trace,
                resolve_cfg(bk, n, 0),
                vector_get(n->arguments, 0));
}


static CONTINUATION_3_3(do_regfile, execf, perf, int, heap, operator, value *);
static void do_regfile(execf n, perf p, int size, heap h, operator op, value *ignore)
{
    start_perf(p);
    value *r;
    if (op == op_insert) {
        start_perf(p);
        r = allocate(h, size * sizeof(value));
        stop_perf(p);
    }
    apply(n, h, op, r);
    stop_perf(p);
}

static execf build_regfile(block bk, node n, execf *arms)
{
    return cont(bk->h,
                do_regfile,
                resolve_cfg(bk, n, 0),
                register_perf(bk->ev, n),
                (int)*(double *)vector_get(vector_get(n->arguments, 0), 0));
}

static table builders;

extern void register_exec_expression(table builders);
extern void register_string_builders(table builders);
extern void register_aggregate_builders(table builders);
extern void register_edb_builders(table builders);


table builders_table()
{
    if (!builders) {
        builders = allocate_table(init, key_from_pointer, compare_pointer);
        table_set(builders, intern_cstring("fork"), build_fork);
        table_set(builders, intern_cstring("trace"), build_trace);
        table_set(builders, intern_cstring("sub"), build_sub);
        table_set(builders, intern_cstring("subtail"), build_sub_tail);
        table_set(builders, intern_cstring("subagg"), build_subagg);
        table_set(builders, intern_cstring("subaggtail"), build_sub_tail);

        table_set(builders, intern_cstring("terminal"), build_terminal);
        table_set(builders, intern_cstring("choose"), build_choose);
        table_set(builders, intern_cstring("choosetail"), build_choose_tail);
        table_set(builders, intern_cstring("move"), build_move);
        table_set(builders, intern_cstring("regfile"), build_regfile);
        table_set(builders, intern_cstring("not"), build_not);
        table_set(builders, intern_cstring("time"), build_time);
        table_set(builders, intern_cstring("merge"), build_merge);

        register_exec_expression(builders);
        register_string_builders(builders);
        register_aggregate_builders(builders);
        register_edb_builders(builders);
    }
    return builders;
}

static void force_node(block bk, node n)
{
    if (!table_find(bk->nmap, n)){
        execf *x = allocate(bk->h, sizeof(execf *));
        table_set(bk->nmap, n, x);
        vector_foreach(n->arms, i) force_node(bk, i);
        *x = n->builder(bk, n);
    }
}

block build(evaluation ev, compiled c)
{
    heap h = allocate_rolling(pages, sstring("build"));
    block bk = allocate(h, sizeof(struct block));
    bk->ev = ev;
    bk->h = h;
    bk->name = c->name;
    // this is only used during building
    bk->nmap = allocate_table(bk->h, key_from_pointer, compare_pointer);

    bk->finish = allocate_vector(bk->h, 10);
    force_node(bk, c->head);
    bk->head = *(execf *)table_find(bk->nmap, c->head);
    return bk;
}<|MERGE_RESOLUTION|>--- conflicted
+++ resolved
@@ -179,19 +179,10 @@
 
 }
 
-
-<<<<<<< HEAD
 static CONTINUATION_5_3(do_subagg,
-                        int *, execf, table *, vector, vector,
+                        perf, execf, table *, vector, vector,
                         heap, operator, value *);
-static void do_subagg(int *count, execf next, table *proj_seen, vector v, vector inputs,
-=======
-static CONTINUATION_8_3(do_subagg,
-                        perf, execf, execf, value, table, vector, vector, vector,
-                        heap, operator, value *);
-static void do_subagg(perf p, execf next, execf leg, value resreg,
-                      table results, vector v, vector inputs, vector outputs,
->>>>>>> 6b3a912f
+static void do_subagg(perf p, execf next, table *proj_seen, vector v, vector inputs,
                       heap h, operator op, value *r)
 {
     start_perf(p);
@@ -201,11 +192,6 @@
         return;
     }
 
-<<<<<<< HEAD
-    *count = *count + 1;
-=======
-    table res;
->>>>>>> 6b3a912f
     extract(v, inputs, r);
 
     if (! table_find(*proj_seen, v)){
@@ -232,30 +218,16 @@
                 vector_get(n->arguments, 0));
 }
 
-<<<<<<< HEAD
-static CONTINUATION_3_3(do_choose_tail, int *, execf, value, heap, operator, value *);
-static void do_choose_tail(int *count, execf next, value flag, heap h, operator op, value *r)
-{
-    if ((op != op_flush) && (op != op_close)) {
-        *count = *count + 1;
-=======
-
 static CONTINUATION_3_3(do_choose_tail, perf, execf, value, heap, operator, value *);
 static void do_choose_tail(perf p, execf next, value flag, heap h, operator op, value *r)
 {
     start_perf(p);
     if (op != op_flush) {
->>>>>>> 6b3a912f
         store(r, flag, etrue);
         if (next)
             apply(next, h, op, r);
     }
-<<<<<<< HEAD
-=======
-    if (next)
-        apply(next, h, op, r);
-    stop_perf(p);
->>>>>>> 6b3a912f
+    stop_perf(p);
 }
 
 static execf build_choose_tail(block bk, node n)
@@ -270,22 +242,12 @@
                 vector_get(vector_get(n->arguments, 0), 0));
 }
 
-<<<<<<< HEAD
-static CONTINUATION_4_3(do_choose, int *, execf, vector, value, heap, operator, value *);
-static void do_choose(int *count, execf n, vector legs, value flag, heap h, operator op, value *r)
-{
+static CONTINUATION_4_3(do_choose, perf, execf, vector, value, heap, operator, value *);
+static void do_choose(perf p, execf n, vector legs, value flag, heap h, operator op, value *r)
+{
+    start_perf(p);
     if ((op == op_flush) || (op == op_close)) {
       apply(n, h, op, r);
-=======
-static CONTINUATION_3_3(do_choose, perf, vector, value, heap, operator, value *);
-static void do_choose(perf p, vector legs, value flag, heap h, operator op, value *r)
-{
-    start_perf(p);
-    if (op == op_flush) {
-        vector_foreach (legs, i){
-            apply((execf) i, h, op, r);
-        }
->>>>>>> 6b3a912f
     } else {
         r[toreg(flag)] = efalse;
         vector_foreach (legs, i){
@@ -309,12 +271,8 @@
 
     return cont(bk->h,
                 do_choose,
-<<<<<<< HEAD
-                register_counter(bk->ev, n),
-                resolve_cfg(bk, n, 0),
-=======
-                register_perf(bk->ev, n),
->>>>>>> 6b3a912f
+                register_perf(bk->ev, n),
+                resolve_cfg(bk, n, 0),
                 v,
                 vector_get(vector_get(n->arguments, 0), 0));
 }
