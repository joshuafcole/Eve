#include <runtime.h>
#include <unistd.h>

static void exec_error(evaluation e, char *format, ...)
{
    prf ("error %s\n", format);
}

static inline execf resolve_cfg(evaluation e, node n, int index)
{
    return (*(execf *)table_find(e->nmap, vector_get(n->arms, index)));
}

static int toreg(value k)
{
    return((unsigned long) k - register_base);
}

static inline value lookup(value k, value *r)
{
    if (type_of(k) == register_space)  {
        // good look keeping your sanity if this is a non-register value in this space
        return(r[toreg(k)]);
    }
    return k;
}

static int *register_counter(evaluation e, node n)
{
    int *c = allocate(e->h, sizeof(int));
    table_set(e->counters, n, c);
    return c;
}

// break this out...also copy r now that its well-formed how to do that
static CONTINUATION_6_4(scan_listener_3, execf, operator, value *, int, int, int,
                        value, value, value, eboolean);
static void scan_listener_3(execf n,  operator op, value *r, int a, int b, int c,
                            value av, value bv, value cv, eboolean present)
{
    r[a] = av;
    r[b] = bv;
    r[c] = cv;
    apply(n, 0, r);
}

static CONTINUATION_5_3(scan_listener_2, execf, operator, value *, int, int, value, value, eboolean);
static void scan_listener_2(execf n, operator op, value *r, int a, int b,
                            value av, value bv, eboolean present)
{
    r[a] = av;
    r[b] = bv;
    apply(n, 0, r);
}

static CONTINUATION_4_2(scan_listener_1, execf, operator, value *, int, value, eboolean);
static void scan_listener_1(execf n, operator op, value *r, int a, value av, eboolean present)
{
    r[a] = av;
    apply(n, op, r);
}

static CONTINUATION_3_1(scan_listener_0, execf, operator, value *, eboolean);
static void scan_listener_0(execf n, operator op, value *r, eboolean present)
{
    apply(n, op, r);
}


// should try to throw an error here for writing into a non-reg
static inline int reg(value n)
{
    return ((unsigned long) n - register_base);
}

static CONTINUATION_7_2(do_scan, evaluation, int *, execf, int, value, value, value, operator, value *);
static void do_scan(evaluation ex, int *count, execf n, int sig, value e, value a, value v, operator op, value *r)
{
    void *listen;
    
    *count = *count + 1;
    // generify this too
    switch(sig) {
    case s_eav:
        listen = cont(ex->h, scan_listener_3, n, op, r, reg(e), reg(a), reg(v));
        break;
    case s_eAv:
        listen = cont(ex->h, scan_listener_2, n, op, r, reg(e), reg(v));
        break;
    case s_eAV:
        listen = cont(ex->h, scan_listener_1, n, op, r, reg(e));
        break;
    case s_Eav:
        listen = cont(ex->h, scan_listener_2, n, op, r, reg(a), reg(v));
        break;
    case s_EAv:
        listen = cont(ex->h, scan_listener_1, n, op, r, reg(v));
        break;
    case s_EAV:
        listen = cont(ex->h, scan_listener_0, n, op, r);
        break;
    default:
        exec_error(ex, "unknown scan");
    }

    apply(ex->s, sig, listen, lookup(e, r), lookup(a, r), lookup(v, r));
}

static inline boolean is_cap(unsigned char x) {return (x >= 'A') && (x <= 'Z');}

static execf build_scan(evaluation ex, node n)
{
    execf next = resolve_cfg(ex, n, 0);
    estring description = vector_get(n->arguments, 0);
    execf r = 0;
    value e = vector_get(n->arguments, 1);
    value a = vector_get(n->arguments, 2);
    value v = vector_get(n->arguments, 3);
    int sig = 0;
    for (int i=0; i< 3; i++) {
        sig <<= 1;
        sig |= is_cap(description->body[i]);
    }
    return(cont(ex->h, do_scan, ex, register_counter(ex, n), next, sig, e, a, v));
}

static CONTINUATION_7_2(do_insert, evaluation, int *, execf, value, value, value, value, operator, value *) ;
static void do_insert(evaluation ex, int *count, execf n, value uuid, value e, value a, value v, operator op, value *r)
{
    *count = *count + 1;
    apply(ex->insert, uuid, lookup(e, r), lookup(a, r), lookup(v, r));
    apply(n, op, r);
}

static execf build_insert(evaluation e, node n)
{
    bag x = table_find(e->scopes, vector_get(n->arguments, 0));
    return cont(e->h, do_insert,  e, register_counter(e, n), 
                resolve_cfg(e, n, 0),
                edb_uuid(x),
                vector_get(n->arguments, 1),
                vector_get(n->arguments, 2),
                vector_get(n->arguments, 3));
}


#define DO_BINARY_NUMERIC(__name, __op)                                                              \
    static CONTINUATION_6_2(__name, evaluation, int *, execf, value, value, value,  operator, value *);\
    static void __name (evaluation ex, int *count, execf n, value dest, value a, value b, operator op, value *r) \
    {                                                                                                \
        value ar = lookup(a, r);                                                                     \
        value br = lookup(b, r);                                                                     \
        *count = *count + 1;                                                                         \
        if ((type_of(ar) != float_space ) || (type_of(br) != float_space)) {                         \
            exec_error(ex, "attempt to add non-numbers", a, b);                                      \
        } else {                                                                                     \
            r[reg(dest)] = box_float(*(double *)ar __op *(double *)br);                              \
            apply(n, op, r);                                                                         \
        }                                                                                            \
    }

#define BUILD_BINARY(__name, __do_op)   \
    static execf __name (evaluation e, node n)  \
    {                                           \
        return cont(e->h,                       \
                __do_op,                        \
                e,                              \
                register_counter(e, n),         \
                resolve_cfg(e, n, 0),           \
                vector_get(n->arguments, 0),    \
                vector_get(n->arguments, 1),    \
                vector_get(n->arguments, 2));   \
    }

<<<<<<< HEAD
#define DO_BINARY_NUMERIC_FILTER(__name, __op)                                                               \
    static CONTINUATION_6_2(__name, evaluation, int *, execf, value, value, value,  operator, value *); \
    static void __name (evaluation ex, int *count, execf n, value dest, value a, value b, operator op, value *r) \
    {                                                                                                \
        value ar = lookup(a, r);                                                                     \
        value br = lookup(b, r);                                                                     \
        *count = *count+1;                                                                           \
        if ((type_of(ar) != float_space ) || (type_of(br) != float_space)) {                         \
            exec_error(ex, "attempt to add non-numbers", a, b);                                      \
        }                                                                                            \
        else if (true) /*@TODO: if dest, set instead of filter */                                    \
        {                                                                                            \
=======
#define DO_BINARY_FILTER(__name, __op)                                                               \
    static void __name (evaluation ex, execf n, value a, value b, operator op, value *r)             \
    {                                                                                                \
        value ar = lookup(a, r);                                                                     \
        value br = lookup(b, r);                                                                     \
        if ((type_of(ar) == float_space ) && (type_of(br) == float_space)) {                         \
>>>>>>> ec602434
            if (*(double *)ar __op *(double *)br)                                                    \
            {                                                                                        \
                apply(n, op, r);                                                                     \
            }                                                                                        \
        }                                                                                            \
        else                                                                                         \
          {                                                                                          \
            exec_error(ex, "@FIXME filter non-numbers", a, b);                                       \
          }                                                                                          \
    }

#define BUILD_BINARY_FILTER(__name, __do_op)   \
    static execf __name (evaluation e, node n)  \
    {                                           \
        return cont(e->h,                       \
                __do_op,                        \
                e,                              \
                resolve_cfg(e, n, 0),           \
                vector_get(n->arguments, 0),    \
                vector_get(n->arguments, 1));   \
    }


<<<<<<< HEAD
=======
static CONTINUATION_5_2(do_plus, evaluation, execf, value, value, value,  operator, value *);
>>>>>>> ec602434
DO_BINARY_NUMERIC(do_plus, +)
BUILD_BINARY(build_plus, do_plus)

DO_BINARY_NUMERIC(do_minus, -)
BUILD_BINARY(build_minus, do_minus)

DO_BINARY_NUMERIC(do_multiply, *)
BUILD_BINARY(build_multiply, do_multiply)

DO_BINARY_NUMERIC(do_divide, /)
BUILD_BINARY(build_divide, do_divide)

static CONTINUATION_4_2(do_less_than, evaluation, execf, value, value,  operator, value *);
DO_BINARY_FILTER(do_less_than, <)
BUILD_BINARY_FILTER(build_less_than, do_less_than)

static CONTINUATION_4_2(do_less_than_or_equal, evaluation, execf, value, value,  operator, value *);
DO_BINARY_FILTER(do_less_than_or_equal, <=)
BUILD_BINARY_FILTER(build_less_than_or_equal, do_less_than_or_equal)

<<<<<<< HEAD
DO_BINARY_NUMERIC_FILTER(do_less_than, <)
BUILD_BINARY_NUMERIC(build_less_than, do_less_than)

DO_BINARY_NUMERIC_FILTER(do_less_than_or_equal, <=)
BUILD_BINARY_NUMERIC(build_less_than_or_equal, do_less_than_or_equal)
=======
static CONTINUATION_4_2(do_greater_than, evaluation, execf, value, value,  operator, value *);
DO_BINARY_FILTER(do_greater_than, >)
BUILD_BINARY_FILTER(build_greater_than, do_greater_than)

static CONTINUATION_4_2(do_greater_than_or_equal, evaluation, execf, value, value,  operator, value *);
DO_BINARY_FILTER(do_greater_than_or_equal, >=)
BUILD_BINARY_FILTER(build_greater_than_or_equal, do_greater_than_or_equal)
>>>>>>> ec602434

// ok - we need to refactor the build process to allow the insertion of a tail node
// this is going to be necessary for not also, but for today we'll use the synchronous
// assumption, and expect r to be augments with the results

static CONTINUATION_8_2(do_sub, evaluation, int *, execf, execf, table, vector, vector, vector, operator, value *);
static void do_sub(evaluation ex, int *count, execf next, execf leg, table results, vector v, vector inputs, vector outputs,
                   operator op, value *r)
{
    *count = *count + 1;
    for (int i = 0; i< vector_length(inputs); i ++) {
        vector_set(v, i, lookup(vector_get(inputs, i), r));
    }

    vector res;
    if ((res = table_find(results, v))) {
        for (int i = 0; i< vector_length(outputs); i ++)
            r[toreg(vector_get(outputs, i))] = vector_get(res, i);
    } else {
        apply(leg, op, r);
        // copy vector?
        vector key = allocate_vector(results->h, vector_length(inputs));
        for (int i = 0; i< vector_length(inputs); i ++)
            vector_set(key, i, vector_get(v, i));

        res = allocate_vector(results->h, vector_length(outputs));
        for (int i = 0; i< vector_length(outputs); i ++)
            vector_set(res, i, r[toreg(vector_get(outputs, i))]);
        table_set(results, key, res);
    }
    apply(next, op, r);
}

static execf build_sub(evaluation e, node n)
{
    table results = create_value_vector_table(e->h);
    // gonna share this one today
    vector v = allocate_vector(e->h, vector_length(n->arguments));
    return cont(e->h,
                do_sub,
                e,
                register_counter(e, n),        
                resolve_cfg(e, n, 0),
                resolve_cfg(e, n, 1),
                results,
                v,
                n->arguments,
                n->ancillary);
}


static CONTINUATION_4_2(do_genid, evaluation, int *, execf, value,  operator, value *);
static void do_genid(evaluation ex, int *count, execf n, value dest, operator op, value *r)
{
    *count = *count+1;
    value v = generate_uuid();
    r[reg(dest)] = v;
    apply(n, op, r);
}


static execf build_genid(evaluation e, node n)
{
    return cont(e->h, do_genid,
                e,
                register_counter(e, n),        
                resolve_cfg(e, n, 0),
                vector_get(n->arguments, 0));
}

static CONTINUATION_3_2(do_join, execf, int, u32, operator, value *);
static void do_join(execf n, int count, u32 total, operator op, value *r)
{
    apply(n, op, r);
}

static execf build_join(evaluation e, node n)
{
    u32 c = allocate(e->h, sizeof(iu32));
    return cont(e->h, do_join,resolve_cfg(e, n, 0), 0, c);
}

static CONTINUATION_0_2(do_terminal, operator, value *);
static void do_terminal(operator op, value *r)
{
}

static execf build_terminal(evaluation e, node n)
{
    return cont(e->h, do_terminal);
}

static CONTINUATION_3_2(do_fork, int *, int, execf *, operator, value *) ;
static void do_fork(int *count, int legs, execf *b, operator op, value *r)
{
    *count = *count+1;
    for (int i =0; i<legs ;i ++) apply(b[i], op, r);
}

static execf build_fork(evaluation e, node n)
{
    int count = vector_length(n->arms);
    execf *a = allocate(e->h, sizeof(execf) * count);

    for (int i=0; i < count; i++)
        a[i] = resolve_cfg(e, n, i);
    return cont(e->h, do_fork, register_counter(e, n), count, a);
}

static CONTINUATION_2_2(do_trace, execf, vector, operator, value *);
static void do_trace(execf n, vector terms, operator op, value *r)
{
    prf ("trace");
    for (int i=0; i<vector_length(terms); i+=2) {
        prf(" %v %v", lookup(vector_get(terms, i), r), lookup(vector_get(terms, i+1), r));
    }
    write(1, "\n", 1);
    apply(n, op, r);
}

static execf build_trace(evaluation ex, node n, execf *arms)
{
    return cont(ex->h,
                do_trace,
                resolve_cfg(ex, n, 0),
                n->arguments);
}

void close_evaluation(evaluation ex)
{
    // close
    apply(ex->head, 1, 0);
    ex->h->destroy(ex->h);
}

static table builders;

table builders_table()
{
    if (!builders) {
        builders = allocate_table(init, key_from_pointer, compare_pointer);
        table_set(builders, intern_cstring("plus"), build_plus);
        table_set(builders, intern_cstring("minus"), build_minus);
        table_set(builders, intern_cstring("multiply"), build_multiply);
        table_set(builders, intern_cstring("divide"), build_divide);
        table_set(builders, intern_cstring("insert"), build_insert);
        table_set(builders, intern_cstring("less_than"), build_less_than);
        table_set(builders, intern_cstring("less_than_or_equal"), build_less_than_or_equal);
        table_set(builders, intern_cstring("greater_than"), build_less_than);
        table_set(builders, intern_cstring("greater_than_or_equal"), build_less_than_or_equal);
        table_set(builders, intern_cstring("scan"), build_scan);
        table_set(builders, intern_cstring("generate"), build_genid);
        table_set(builders, intern_cstring("fork"), build_fork);
        table_set(builders, intern_cstring("trace"), build_trace);
        table_set(builders, intern_cstring("sub"), build_sub);
        table_set(builders, intern_cstring("terminal"), build_terminal);
    }
    return builders;
}

static void force_node(evaluation e, node n)
{
    if (!table_find(e->nmap, n)){
        execf *x = allocate(e->h, sizeof(execf *));
        table_set(e->nmap, n, x);
        int count;
        vector_foreach(n->arms, i) force_node(e, i);
        *x = n->builder(e, n);
    }
}

void execute(evaluation e)
{
    value *r = allocate(init, sizeof(value) * e->registerfile);
    apply(e->head, 0, r);
}

evaluation build(node n, table scopes, scan s, insertron insert, thunk terminal)
{
    heap h = allocate_rolling(pages);
    evaluation e = allocate(h, sizeof(struct evaluation));
    e->registerfile = 30;
    e->h =h;
    e->scopes = scopes;
    e->counters = allocate_table(h, key_from_pointer, compare_pointer);
    e->s = s;
    e->registerfile = 50;
    e->insert = insert;
    e->terminal = terminal;
    e->nmap = allocate_table(e->h, key_from_pointer, compare_pointer);
    force_node(e, n);
    e->head = *(execf *)table_find(e->nmap, n);
    return e;
}<|MERGE_RESOLUTION|>--- conflicted
+++ resolved
@@ -172,27 +172,15 @@
                 vector_get(n->arguments, 2));   \
     }
 
-<<<<<<< HEAD
-#define DO_BINARY_NUMERIC_FILTER(__name, __op)                                                               \
-    static CONTINUATION_6_2(__name, evaluation, int *, execf, value, value, value,  operator, value *); \
-    static void __name (evaluation ex, int *count, execf n, value dest, value a, value b, operator op, value *r) \
+
+#define DO_BINARY_FILTER(__name, __op)                                                               \
+    static CONTINUATION_5_2(__name, evaluation, int *, execf, value, value,  operator, value *);     \
+    static void __name (evaluation ex, int *count, execf n, value a, value b, operator op, value *r) \
     {                                                                                                \
         value ar = lookup(a, r);                                                                     \
         value br = lookup(b, r);                                                                     \
-        *count = *count+1;                                                                           \
-        if ((type_of(ar) != float_space ) || (type_of(br) != float_space)) {                         \
-            exec_error(ex, "attempt to add non-numbers", a, b);                                      \
-        }                                                                                            \
-        else if (true) /*@TODO: if dest, set instead of filter */                                    \
-        {                                                                                            \
-=======
-#define DO_BINARY_FILTER(__name, __op)                                                               \
-    static void __name (evaluation ex, execf n, value a, value b, operator op, value *r)             \
-    {                                                                                                \
-        value ar = lookup(a, r);                                                                     \
-        value br = lookup(b, r);                                                                     \
+        *count = *count + 1;                                                                         \
         if ((type_of(ar) == float_space ) && (type_of(br) == float_space)) {                         \
->>>>>>> ec602434
             if (*(double *)ar __op *(double *)br)                                                    \
             {                                                                                        \
                 apply(n, op, r);                                                                     \
@@ -204,22 +192,22 @@
           }                                                                                          \
     }
 
+
 #define BUILD_BINARY_FILTER(__name, __do_op)   \
     static execf __name (evaluation e, node n)  \
     {                                           \
         return cont(e->h,                       \
                 __do_op,                        \
                 e,                              \
+                register_counter(e, n),         \
                 resolve_cfg(e, n, 0),           \
                 vector_get(n->arguments, 0),    \
                 vector_get(n->arguments, 1));   \
     }
 
 
-<<<<<<< HEAD
-=======
-static CONTINUATION_5_2(do_plus, evaluation, execf, value, value, value,  operator, value *);
->>>>>>> ec602434
+
+
 DO_BINARY_NUMERIC(do_plus, +)
 BUILD_BINARY(build_plus, do_plus)
 
@@ -232,29 +220,17 @@
 DO_BINARY_NUMERIC(do_divide, /)
 BUILD_BINARY(build_divide, do_divide)
 
-static CONTINUATION_4_2(do_less_than, evaluation, execf, value, value,  operator, value *);
 DO_BINARY_FILTER(do_less_than, <)
 BUILD_BINARY_FILTER(build_less_than, do_less_than)
 
-static CONTINUATION_4_2(do_less_than_or_equal, evaluation, execf, value, value,  operator, value *);
 DO_BINARY_FILTER(do_less_than_or_equal, <=)
 BUILD_BINARY_FILTER(build_less_than_or_equal, do_less_than_or_equal)
 
-<<<<<<< HEAD
-DO_BINARY_NUMERIC_FILTER(do_less_than, <)
-BUILD_BINARY_NUMERIC(build_less_than, do_less_than)
-
-DO_BINARY_NUMERIC_FILTER(do_less_than_or_equal, <=)
-BUILD_BINARY_NUMERIC(build_less_than_or_equal, do_less_than_or_equal)
-=======
-static CONTINUATION_4_2(do_greater_than, evaluation, execf, value, value,  operator, value *);
 DO_BINARY_FILTER(do_greater_than, >)
 BUILD_BINARY_FILTER(build_greater_than, do_greater_than)
 
-static CONTINUATION_4_2(do_greater_than_or_equal, evaluation, execf, value, value,  operator, value *);
 DO_BINARY_FILTER(do_greater_than_or_equal, >=)
 BUILD_BINARY_FILTER(build_greater_than_or_equal, do_greater_than_or_equal)
->>>>>>> ec602434
 
 // ok - we need to refactor the build process to allow the insertion of a tail node
 // this is going to be necessary for not also, but for today we'll use the synchronous
